--- conflicted
+++ resolved
@@ -4070,10 +4070,6 @@
     }
 
     if (my $viommu = $machine_conf->{viommu}) {
-<<<<<<< HEAD
-        if ($viommu eq 'intel' && $arch eq 'x86_64') {
-            unshift @$devices, '-device', 'intel-iommu,intremap=on,caching-mode=on';
-=======
         my $viommu_devstr = '';
         if ($machine_conf->{'aw-bits'}) {
             $viommu_devstr .= ",aw-bits=$machine_conf->{'aw-bits'}";
@@ -4083,10 +4079,9 @@
                 . " set the CPU's 'guest-phys-bits' to the same value.\n";
         }
 
-        if ($viommu eq 'intel') {
+        if ($viommu eq 'intel' && $arch eq 'x86_64') {
             $viommu_devstr = "intel-iommu,intremap=on,caching-mode=on$viommu_devstr";
             unshift @$devices, '-device', $viommu_devstr;
->>>>>>> 31d6f5f6
             push @$machineFlags, 'kernel-irqchip=split';
         } elsif ($viommu eq 'virtio') {
             $viommu_devstr = "virtio-iommu-pci$viommu_devstr";
