--- conflicted
+++ resolved
@@ -1,10 +1,3 @@
-<<<<<<< HEAD
-qemu-server (8.0.10+pve1) bookworm; urgency=medium
-
-  * add pve-edk2-firmware-aarch64 depends
-
- -- jiangcuo <jiangcuo@bingsin.com>  Sun, 03 Dec 2023 01:46:23 -0500
-=======
 qemu-server (8.1.1) bookworm; urgency=medium
 
   * config: pending network: avoid undef-warning on old/new comparison
@@ -56,7 +49,12 @@
     for other block operations.
 
  -- Proxmox Support Team <support@proxmox.com>  Fri, 08 Mar 2024 15:00:25 +0100
->>>>>>> 7299e185
+
+qemu-server (8.0.10+pve1) bookworm; urgency=medium
+
+  * add pve-edk2-firmware-aarch64 depends
+
+ -- jiangcuo <jiangcuo@bingsin.com>  Sun, 03 Dec 2023 01:46:23 -0500
 
 qemu-server (8.0.10) bookworm; urgency=medium
 
