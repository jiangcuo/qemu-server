--- conflicted
+++ resolved
@@ -1,56 +1,3 @@
-<<<<<<< HEAD
-qemu-server (8.3.8+port5) bookworm; urgency=medium
-
-  * fix Use of uninitialized value $mdevtype
-
-  * add snapshot flag in vmstatus
-
-  * move qemu cpu type to last line
-
-  * Add sriov device mac support
-
- -- Lierfang Support Team <itsupport@lierfang.com>  Tue, 18 Mar 2025 14:28:41 +0800
-
-qemu-server (8.3.8+port4) bookworm; urgency=medium
-
-  * Add lierfang bootsplash.
-
-  * Update dependencies pve-edk2-firmware version to 4.2024.11-4
-
- -- Lierfang Support Team <itsupport@lierfang.com>  Thu, 13 Mar 2025 13:46:29 +0800
-
-qemu-server (8.3.8+port3) bookworm; urgency=medium
-
-  * Add s390x ppc64le emulated support
-
- -- Lierfang Support Team <itsupport@lierfang.com>  Sat, 01 Mar 2025 18:19:28 +0800
-
-qemu-server (8.3.8+port2) bookworm; urgency=medium
-
-  * fix: improve clonedisk method
-
-  * api: Add pxvdi template support
-  
-  * api: Elevate the API key permissions for root@pam
-
- -- Lierfang Support Team <itsupport@lierfang.com>  Thu, 27 Feb 2025 15:41:29 +0800
-
-qemu-server (8.3.8+port1) bookworm; urgency=medium
-
-  * config: add arm virtualization support
-
-  * config: add nvme disk support
-
-  * api: Add clone single disk for vdi solution
-
-  * api: add uuid support
-
-  * config: add vgpu ramfb dispaly
-
-  * config: Add linux kernel direct boot and noboot flag
-
- -- Jiangcuo <jiangcuo@ierfang.com>  Fri, 21 Feb 2025 19:22:15 +0800
-=======
 qemu-server (8.3.12) bookworm; urgency=medium
 
   * virtiofs: drop unsafe and problematic writeback option completely fow now.
@@ -151,7 +98,58 @@
     finished.
 
  -- Proxmox Support Team <support@proxmox.com>  Thu, 03 Apr 2025 17:43:04 +0200
->>>>>>> a411016f
+
+qemu-server (8.3.8+port5) bookworm; urgency=medium
+
+  * fix Use of uninitialized value $mdevtype
+
+  * add snapshot flag in vmstatus
+
+  * move qemu cpu type to last line
+
+  * Add sriov device mac support
+
+ -- Lierfang Support Team <itsupport@lierfang.com>  Tue, 18 Mar 2025 14:28:41 +0800
+
+qemu-server (8.3.8+port4) bookworm; urgency=medium
+
+  * Add lierfang bootsplash.
+
+  * Update dependencies pve-edk2-firmware version to 4.2024.11-4
+
+ -- Lierfang Support Team <itsupport@lierfang.com>  Thu, 13 Mar 2025 13:46:29 +0800
+
+qemu-server (8.3.8+port3) bookworm; urgency=medium
+
+  * Add s390x ppc64le emulated support
+
+ -- Lierfang Support Team <itsupport@lierfang.com>  Sat, 01 Mar 2025 18:19:28 +0800
+
+qemu-server (8.3.8+port2) bookworm; urgency=medium
+
+  * fix: improve clonedisk method
+
+  * api: Add pxvdi template support
+  
+  * api: Elevate the API key permissions for root@pam
+
+ -- Lierfang Support Team <itsupport@lierfang.com>  Thu, 27 Feb 2025 15:41:29 +0800
+
+qemu-server (8.3.8+port1) bookworm; urgency=medium
+
+  * config: add arm virtualization support
+
+  * config: add nvme disk support
+
+  * api: Add clone single disk for vdi solution
+
+  * api: add uuid support
+
+  * config: add vgpu ramfb dispaly
+
+  * config: Add linux kernel direct boot and noboot flag
+
+ -- Jiangcuo <jiangcuo@ierfang.com>  Fri, 21 Feb 2025 19:22:15 +0800
 
 qemu-server (8.3.8) bookworm; urgency=medium
 
