package PVE::QemuServer;

use strict;
use warnings;

use Cwd 'abs_path';
use Digest::SHA;
use Fcntl ':flock';
use Fcntl;
use File::Basename;
use File::Copy qw(copy);
use File::Path;
use Getopt::Long;
use IO::Dir;
use IO::File;
use IO::Handle;
use IO::Select;
use IO::Socket::UNIX;
use IPC::Open3;
use JSON;
use MIME::Base64;
use POSIX;
use Storable qw(dclone);
use Time::HiRes qw(gettimeofday usleep);
use URI::Escape;
use UUID;

use PVE::Cluster qw(cfs_register_file cfs_read_file cfs_write_file);
use PVE::CGroup;
use PVE::CpuSet;
use PVE::DataCenterConfig;
use PVE::Exception qw(raise raise_param_exc);
use PVE::Format qw(render_duration render_bytes);
use PVE::GuestHelpers qw(safe_string_ne safe_num_ne safe_boolean_ne);
use PVE::HA::Config;
use PVE::Mapping::Dir;
use PVE::Mapping::PCI;
use PVE::Mapping::USB;
use PVE::INotify;
use PVE::JSONSchema qw(get_standard_option parse_property_string);
use PVE::ProcFSTools;
use PVE::PBSClient;
use PVE::RESTEnvironment qw(log_warn);
use PVE::RPCEnvironment;
use PVE::SafeSyslog;
use PVE::Storage;
use PVE::SysFSTools;
use PVE::Systemd;
use PVE::Tools qw(run_command file_read_firstline file_get_contents dir_glob_foreach get_host_arch $IPV6RE);

use PVE::QMPClient;
use PVE::QemuConfig;
use PVE::QemuConfig::NoWrite;
use PVE::QemuServer::Helpers qw(config_aware_timeout min_version kvm_user_version windows_version);
use PVE::QemuServer::Cloudinit;
use PVE::QemuServer::CGroup;
use PVE::QemuServer::CPUConfig qw(print_cpu_device get_cpu_options get_cpu_bitness is_native_arch get_amd_sev_object get_amd_sev_type);
use PVE::QemuServer::Drive qw(is_valid_drivename checked_volume_format drive_is_cloudinit drive_is_cdrom drive_is_read_only parse_drive print_drive);
use PVE::QemuServer::Machine;
use PVE::QemuServer::Memory qw(get_current_memory);
use PVE::QemuServer::MetaInfo;
use PVE::QemuServer::Monitor qw(mon_cmd);
use PVE::QemuServer::PCI qw(print_pci_addr print_pcie_addr print_pcie_root_port parse_hostpci);
use PVE::QemuServer::QMPHelpers qw(qemu_deviceadd qemu_devicedel qemu_objectadd qemu_objectdel);
use PVE::QemuServer::RNG qw(parse_rng print_rng_device_commandline print_rng_object_commandline);
use PVE::QemuServer::USB;
use PVE::QemuServer::Virtiofs qw(max_virtiofs start_all_virtiofsd);

my $have_sdn;
eval {
    require PVE::Network::SDN::Zones;
    require PVE::Network::SDN::Vnets;
    $have_sdn = 1;
};

my $EDK2_FW_BASE = '/usr/share/pve-edk2-firmware/';
my $OVMF = {
    x86_64 => {
	'4m-no-smm' => [
	    "$EDK2_FW_BASE/OVMF_CODE_4M.fd",
	    "$EDK2_FW_BASE/OVMF_VARS_4M.fd",
	],
	'4m-no-smm-ms' => [
	    "$EDK2_FW_BASE/OVMF_CODE_4M.fd",
	    "$EDK2_FW_BASE/OVMF_VARS_4M.ms.fd",
	],
	'4m' => [
	    "$EDK2_FW_BASE/OVMF_CODE_4M.secboot.fd",
	    "$EDK2_FW_BASE/OVMF_VARS_4M.fd",
	],
	'4m-ms' => [
	    "$EDK2_FW_BASE/OVMF_CODE_4M.secboot.fd",
	    "$EDK2_FW_BASE/OVMF_VARS_4M.ms.fd",
	],
	'4m-sev' => [
	    "$EDK2_FW_BASE/OVMF_CVM_CODE_4M.fd",
	    "$EDK2_FW_BASE/OVMF_CVM_VARS_4M.fd",
	],
	'4m-snp' => [
	    "$EDK2_FW_BASE/OVMF_CVM_4M.fd",
	],
	# FIXME: These are legacy 2MB-sized images that modern OVMF doesn't supports to build
	# anymore. how can we deperacate this sanely without breaking existing instances, or using
	# older backups and snapshot?
	default => [
	    "$EDK2_FW_BASE/OVMF_CODE.fd",
	    "$EDK2_FW_BASE/OVMF_VARS.fd",
	],
    },
    aarch64 => {
	'4m-no-smm' => [
        "$EDK2_FW_BASE/AAVMF_CODE.fd",
        "$EDK2_FW_BASE/AAVMF_VARS.fd",
    ],
    '4m-no-smm-ms' => [
        "$EDK2_FW_BASE/AAVMF_CODE.ms.fd",
        "$EDK2_FW_BASE/AAVMF_VARS.ms.fd",
    ],
   '4m' => [
        "$EDK2_FW_BASE/AAVMF_CODE.fd",
        "$EDK2_FW_BASE/AAVMF_VARS.fd",
    ],
    '4m-ms' => [
        "$EDK2_FW_BASE/AAVMF_CODE.ms.fd",
        "$EDK2_FW_BASE/AAVMF_VARS.ms.fd",
    ],
	default => [
	    "$EDK2_FW_BASE/AAVMF_CODE.fd",
	    "$EDK2_FW_BASE/AAVMF_VARS.fd",
	],
    },
	loongarch64 => {
	default =>	[
		"$EDK2_FW_BASE/LOONGARCH64_VIRT_CODE.fd",
		"$EDK2_FW_BASE/LOONGARCH64_VIRT_VARS.fd",
	],
	'4m-no-smm' =>      [
                "$EDK2_FW_BASE/LOONGARCH64_VIRT_CODE.fd",
                "$EDK2_FW_BASE/LOONGARCH64_VIRT_VARS.fd",
        ],
	'4m-no-smm-ms' =>      [
                "$EDK2_FW_BASE/LOONGARCH64_VIRT_CODE.fd",
                "$EDK2_FW_BASE/LOONGARCH64_VIRT_VARS.fd",
        ],
	'4m' =>      [
                "$EDK2_FW_BASE/LOONGARCH64_VIRT_CODE.fd",
                "$EDK2_FW_BASE/LOONGARCH64_VIRT_VARS.fd",
        ],
	'4m-ms' =>      [
                "$EDK2_FW_BASE/LOONGARCH64_VIRT_CODE.fd",
                "$EDK2_FW_BASE/LOONGARCH64_VIRT_VARS.fd",
        ],
	},
	riscv64 => {
	default =>	[
		"$EDK2_FW_BASE/RISCV_VIRT_CODE.fd",
		"$EDK2_FW_BASE/RISCV_VIRT_VARS.fd",
	],
        '4m-no-smm' =>      [
                "$EDK2_FW_BASE/RISCV_VIRT_CODE.fd",
                "$EDK2_FW_BASE/RISCV_VIRT_VARS.fd",
        ],
        '4m-no-smm-ms' =>      [
                "$EDK2_FW_BASE/RISCV_VIRT_CODE.fd",
                "$EDK2_FW_BASE/RISCV_VIRT_VARS.fd",
        ],
        '4m' =>      [
                "$EDK2_FW_BASE/RISCV_VIRT_CODE.fd",
                "$EDK2_FW_BASE/RISCV_VIRT_VARS.fd",
        ],
        '4m-ms' =>      [
                "$EDK2_FW_BASE/RISCV_VIRT_CODE.fd",
                "$EDK2_FW_BASE/RISCV_VIRT_VARS.fd",
        ],

	},
};

my $cpuinfo = PVE::ProcFSTools::read_cpuinfo();

# Note about locking: we use flock on the config file protect against concurrent actions.
# Additionally, we have a 'lock' setting in the config file. This  can be set to 'migrate',
# 'backup', 'snapshot' or 'rollback'. Most actions are not allowed when such lock is set.
# But you can ignore this kind of lock with the --skiplock flag.

cfs_register_file(
    '/qemu-server/',
    \&parse_vm_config,
    \&write_vm_config
);

PVE::JSONSchema::register_standard_option('pve-qm-stateuri', {
    description => "Some command save/restore state from this location.",
    type => 'string',
    maxLength => 128,
    optional => 1,
});

# FIXME: remove in favor of just using the INotify one, it's cached there exactly the same way
my $nodename_cache;
sub nodename {
    $nodename_cache //= PVE::INotify::nodename();
    return $nodename_cache;
}

my $watchdog_fmt = {
    model => {
	default_key => 1,
	type => 'string',
	enum => [qw(i6300esb ib700)],
	description => "Watchdog type to emulate.",
	default => 'i6300esb',
	optional => 1,
    },
    action => {
	type => 'string',
	enum => [qw(reset shutdown poweroff pause debug none)],
	description => "The action to perform if after activation the guest fails to poll the watchdog in time.",
	optional => 1,
    },
};
PVE::JSONSchema::register_format('pve-qm-watchdog', $watchdog_fmt);

my $agent_fmt = {
    enabled => {
	description => "Enable/disable communication with a QEMU Guest Agent (QGA) running in the VM.",
	type => 'boolean',
	default => 0,
	default_key => 1,
    },
    fstrim_cloned_disks => {
	description => "Run fstrim after moving a disk or migrating the VM.",
	type => 'boolean',
	optional => 1,
	default => 0,
    },
    'freeze-fs-on-backup' => {
	description => "Freeze/thaw guest filesystems on backup for consistency.",
	type => 'boolean',
	optional => 1,
	default => 1,
    },
    type => {
	description => "Select the agent type",
	type => 'string',
	default => 'virtio',
	optional => 1,
	enum => [qw(virtio isa)],
    },
};

my $vga_fmt = {
    type => {
	description => "Select the VGA type. Using type 'cirrus' is not recommended.",
	type => 'string',
	default => 'std',
	optional => 1,
	default_key => 1,
	enum => [qw(cirrus qxl qxl2 qxl3 qxl4 none serial0 serial1 serial2 serial3 std virtio virtio-gl vmware ramfb mdev)],
    },
    memory => {
	description => "Sets the VGA memory (in MiB). Has no effect with serial display.",
	type => 'integer',
	optional => 1,
	minimum => 4,
	maximum => 512,
    },
    clipboard => {
	description => 'Enable a specific clipboard. If not set, depending on the display type the'
	    .' SPICE one will be added. Migration with VNC clipboard is not yet supported!',
	type => 'string',
	enum => ['vnc'],
	optional => 1,
    },
};

my $ivshmem_fmt = {
    size => {
	type => 'integer',
	minimum => 1,
	description => "The size of the file in MB.",
    },
    name => {
	type => 'string',
	pattern => '[a-zA-Z0-9\-]+',
	optional => 1,
	format_description => 'string',
	description => "The name of the file. Will be prefixed with 'pve-shm-'. Default is the VMID. Will be deleted when the VM is stopped.",
    },
};

my $audio_fmt = {
    device => {
	type => 'string',
	enum => [qw(ich9-intel-hda intel-hda AC97)],
	description =>  "Configure an audio device."
    },
    driver =>  {
	type => 'string',
	enum => ['spice', 'none'],
	default => 'spice',
	optional => 1,
	description => "Driver backend for the audio device."
    },
};

my $spice_enhancements_fmt = {
    foldersharing => {
	type => 'boolean',
	optional => 1,
	default => '0',
	description =>  "Enable folder sharing via SPICE. Needs Spice-WebDAV daemon installed in the VM."
    },
    videostreaming =>  {
	type => 'string',
	enum => ['off', 'all', 'filter'],
	default => 'off',
	optional => 1,
	description => "Enable video streaming. Uses compression for detected video streams."
    },
};

my $confdesc = {
    onboot => {
	optional => 1,
	type => 'boolean',
	description => "Specifies whether a VM will be started during system bootup.",
	default => 0,
    },
    autostart => {
	optional => 1,
	type => 'boolean',
	description => "Automatic restart after crash (currently ignored).",
	default => 0,
    },
    hotplug => {
	optional => 1,
	type => 'string', format => 'pve-hotplug-features',
	description => "Selectively enable hotplug features. This is a comma separated list of"
	    ." hotplug features: 'network', 'disk', 'cpu', 'memory', 'usb' and 'cloudinit'. Use '0' to disable"
	    ." hotplug completely. Using '1' as value is an alias for the default `network,disk,usb`."
	    ." USB hotplugging is possible for guests with machine version >= 7.1 and ostype l26 or"
	    ." windows > 7.",
        default => 'network,disk,usb',
    },
    reboot => {
	optional => 1,
	type => 'boolean',
	description => "Allow reboot. If set to '0' the VM exit on reboot.",
	default => 1,
    },
    snapshot => {
	optional => 1,
	type => 'boolean',
	description => "Allow reboot. If set to '0' the VM exit on reboot.",
	default => 0,
    },
    lock => {
	optional => 1,
	type => 'string',
	description => "Lock/unlock the VM.",
	enum => [qw(backup clone create migrate rollback snapshot snapshot-delete suspending suspended)],
    },
    cpulimit => {
	optional => 1,
	type => 'number',
	description => "Limit of CPU usage.",
	verbose_description => "Limit of CPU usage.\n\nNOTE: If the computer has 2 CPUs, it has"
	    ." total of '2' CPU time. Value '0' indicates no CPU limit.",
	minimum => 0,
	maximum => 128,
	default => 0,
    },
    cpuunits => {
	optional => 1,
	type => 'integer',
	description => "CPU weight for a VM, will be clamped to [1, 10000] in cgroup v2.",
	verbose_description => "CPU weight for a VM. Argument is used in the kernel fair scheduler."
	    ." The larger the number is, the more CPU time this VM gets. Number is relative to"
	    ." weights of all the other running VMs.",
	minimum => 1,
	maximum => 262144,
	default => 'cgroup v1: 1024, cgroup v2: 100',
    },
    memory => {
	optional => 1,
	type => 'string',
	description => "Memory properties.",
	format => $PVE::QemuServer::Memory::memory_fmt
    },
    gicversion => {
    optional => 1,
    type => 'string',
    description => "Set virt gic-version",
    enum => [qw(host 2 3 4 max)],
    },
    virtualization => {
    optional => 1,
    type => 'boolean',
    description => "Enable/disable nest virtualization on arm.",
	default => 0,
    },
    'amd-sev' => {
	description => "Secure Encrypted Virtualization (SEV) features by AMD CPUs",
	optional => 1,
	format => 'pve-qemu-sev-fmt',
	type => 'string',
    },
    balloon => {
	optional => 1,
	type => 'integer',
	description => "Amount of target RAM for the VM in MiB. Using zero disables the ballon driver.",
	minimum => 0,
    },
    shares => {
	optional => 1,
	type => 'integer',
	description => "Amount of memory shares for auto-ballooning. The larger the number is, the"
	    ." more memory this VM gets. Number is relative to weights of all other running VMs."
	    ." Using zero disables auto-ballooning. Auto-ballooning is done by pvestatd.",
	minimum => 0,
	maximum => 50000,
	default => 1000,
    },
    keyboard => {
	optional => 1,
	type => 'string',
	description => "Keyboard layout for VNC server. This option is generally not required and"
        ." is often better handled from within the guest OS.",
	enum => PVE::Tools::kvmkeymaplist(),
	default => undef,
    },
    name => {
	optional => 1,
	type => 'string', format => 'dns-name',
	description => "Set a name for the VM. Only used on the configuration web interface.",
    },
    scsihw => {
	optional => 1,
	type => 'string',
	description => "SCSI controller model",
	enum => [qw(lsi lsi53c810 virtio-scsi-pci virtio-scsi-single megasas pvscsi)],
	default => 'virtio-scsi-pci',
    },
    description => {
	optional => 1,
	type => 'string',
	description => "Description for the VM. Shown in the web-interface VM's summary."
	    ." This is saved as comment inside the configuration file.",
	maxLength => 1024 * 8,
    },
    ostype => {
	optional => 1,
	type => 'string',
	# NOTE: When extending, also consider extending `%guest_types` in `Import/ESXi.pm`.
	enum => [qw(other wxp w2k w2k3 w2k8 wvista win7 win8 win10 win11 l24 l26 solaris)],
	description => "Specify guest operating system.",
	verbose_description => <<EODESC,
Specify guest operating system. This is used to enable special
optimization/features for specific operating systems:

[horizontal]
other;; unspecified OS
wxp;; Microsoft Windows XP
w2k;; Microsoft Windows 2000
w2k3;; Microsoft Windows 2003
w2k8;; Microsoft Windows 2008
wvista;; Microsoft Windows Vista
win7;; Microsoft Windows 7
win8;; Microsoft Windows 8/2012/2012r2
win10;; Microsoft Windows 10/2016/2019
win11;; Microsoft Windows 11/2022/2025
l24;; Linux 2.4 Kernel
l26;; Linux 2.6 - 6.X Kernel
solaris;; Solaris/OpenSolaris/OpenIndiania kernel
EODESC
    },
    boot => {
	optional => 1,
	type => 'string', format => 'pve-qm-boot',
	description => "Specify guest boot order. Use the 'order=' sub-property as usage with no"
	    ." key or 'legacy=' is deprecated.",
    },
    bootdisk => {
	optional => 1,
	type => 'string', format => 'pve-qm-bootdisk',
	description => "Enable booting from specified disk. Deprecated: Use 'boot: order=foo;bar' instead.",
	pattern => '(ide|sata|scsi|virtio)\d+',
    },
    smp => {
	optional => 1,
	type => 'integer',
	description => "The number of CPUs. Please use option -sockets instead.",
	minimum => 1,
	default => 1,
    },
    sockets => {
	optional => 1,
	type => 'integer',
	description => "The number of CPU sockets.",
	minimum => 1,
	default => 1,
    },
    cores => {
	optional => 1,
	type => 'integer',
	description => "The number of cores per socket.",
	minimum => 1,
	default => 1,
    },
    numa => {
	optional => 1,
	type => 'boolean',
	description => "Enable/disable NUMA.",
	default => 0,
    },
    hugepages => {
	optional => 1,
	type => 'string',
	description => "Enable/disable hugepages memory.",
	enum => [qw(any 2 1024)],
    },
    keephugepages => {
	optional => 1,
	type => 'boolean',
	default => 0,
	description => "Use together with hugepages. If enabled, hugepages will not not be deleted"
	    ." after VM shutdown and can be used for subsequent starts.",
    },
    vcpus => {
	optional => 1,
	type => 'integer',
	description => "Number of hotplugged vcpus.",
	minimum => 1,
	default => 0,
    },
    acpi => {
	optional => 1,
	type => 'boolean',
	description => "Enable/disable ACPI.",
	default => 1,
    },
    agent => {
	optional => 1,
	description => "Enable/disable communication with the QEMU Guest Agent and its properties.",
	type => 'string',
	format => $agent_fmt,
    },
    kvm => {
	optional => 1,
	type => 'boolean',
	description => "Enable/disable KVM hardware virtualization.",
	default => 1,
    },
    uuid => {
    optional => 1,
    type => 'string',
    description => "Set uuid.",
    },
    noboot => {
    optional => 1,
    type => 'boolean',
    description => "Enable/disable VM start.",
    default => 0,
    },
    kernel =>{
    type => 'string', format => 'pve-volume-id',
    description => "microvm or linux direct boot kernel",
    optional => 1,
    },
    initrd =>{
    type => 'string', format => 'pve-volume-id',
    description => "microvm or linux direct boot initd",
    optional => 1,
	},
    append =>{
    type => 'string',
    description => "linux kernel append",
    optional => 1,
	},
    tdf => {
	optional => 1,
	type => 'boolean',
	description => "Enable/disable time drift fix.",
	default => 0,
    },
    localtime => {
	optional => 1,
	type => 'boolean',
	description => "Set the real time clock (RTC) to local time. This is enabled by default if"
	    ." the `ostype` indicates a Microsoft Windows OS.",
    },
    freeze => {
	optional => 1,
	type => 'boolean',
	description => "Freeze CPU at startup (use 'c' monitor command to start execution).",
    },
    vga => {
	optional => 1,
	type => 'string', format => $vga_fmt,
	description => "Configure the VGA hardware.",
	verbose_description => "Configure the VGA Hardware. If you want to use high resolution"
	    ." modes (>= 1280x1024x16) you may need to increase the vga memory option. Since QEMU"
	    ." 2.9 the default VGA display type is 'std' for all OS types besides some Windows"
	    ." versions (XP and older) which use 'cirrus'. The 'qxl' option enables the SPICE"
	    ." display server. For win* OS you can select how many independent displays you want,"
	    ." Linux guests can add displays them self.\nYou can also run without any graphic card,"
	    ." using a serial device as terminal.",
    },
    watchdog => {
	optional => 1,
	type => 'string', format => 'pve-qm-watchdog',
	description => "Create a virtual hardware watchdog device.",
	verbose_description => "Create a virtual hardware watchdog device. Once enabled (by a guest"
	    ." action), the watchdog must be periodically polled by an agent inside the guest or"
	    ." else the watchdog will reset the guest (or execute the respective action specified)",
    },
    startdate => {
	optional => 1,
	type => 'string',
	typetext => "(now | YYYY-MM-DD | YYYY-MM-DDTHH:MM:SS)",
	description => "Set the initial date of the real time clock. Valid format for date are:"
	    ."'now' or '2006-06-17T16:01:21' or '2006-06-17'.",
	pattern => '(now|\d{4}-\d{1,2}-\d{1,2}(T\d{1,2}:\d{1,2}:\d{1,2})?)',
	default => 'now',
    },
    startup =>  get_standard_option('pve-startup-order'),
    template => {
	optional => 1,
	type => 'boolean',
	description => "Enable/disable Template.",
	default => 0,
    },
    pxvditemplate => {
	optional => 1,
	type => 'boolean',
	description => "Enable/disable pxvdi Template.",
	default => 0,
    },
    args => {
	optional => 1,
	type => 'string',
	description => "Arbitrary arguments passed to kvm.",
	verbose_description => <<EODESCR,
Arbitrary arguments passed to kvm, for example:

args: -no-reboot -smbios 'type=0,vendor=FOO'

NOTE: this option is for experts only.
EODESCR
    },
    tablet => {
	optional => 1,
	type => 'boolean',
	default => 1,
	description => "Enable/disable the USB tablet device.",
	verbose_description => "Enable/disable the USB tablet device. This device is usually needed"
	    ." to allow absolute mouse positioning with VNC. Else the mouse runs out of sync with"
	    ." normal VNC clients. If you're running lots of console-only guests on one host, you"
	    ." may consider disabling this to save some context switches. This is turned off by"
	    ." default if you use spice (`qm set <vmid> --vga qxl`).",
    },
    migrate_speed => {
	optional => 1,
	type => 'integer',
	description => "Set maximum speed (in MB/s) for migrations. Value 0 is no limit.",
	minimum => 0,
	default => 0,
    },
    migrate_downtime => {
	optional => 1,
	type => 'number',
	description => "Set maximum tolerated downtime (in seconds) for migrations. Should the"
	    ." migration not be able to converge in the very end, because too much newly dirtied"
	    ." RAM needs to be transferred, the limit will be increased automatically step-by-step"
	    ." until migration can converge.",
	minimum => 0,
	default => 0.1,
    },
    cdrom => {
	optional => 1,
	type => 'string', format => 'pve-qm-ide',
	typetext => '<volume>',
	description => "This is an alias for option -ide2",
    },
    cpu => {
	optional => 1,
	description => "Emulated CPU type.",
	type => 'string',
	format => 'pve-vm-cpu-conf',
    },
    parent => get_standard_option('pve-snapshot-name', {
	optional => 1,
	description => "Parent snapshot name. This is used internally, and should not be modified.",
    }),
    snaptime => {
	optional => 1,
	description => "Timestamp for snapshots.",
	type => 'integer',
	minimum => 0,
    },
    vmstate => {
	optional => 1,
	type => 'string', format => 'pve-volume-id',
	description => "Reference to a volume which stores the VM state. This is used internally"
	    ." for snapshots.",
    },
    vmstatestorage => get_standard_option('pve-storage-id', {
	description => "Default storage for VM state volumes/files.",
	optional => 1,
    }),
    runningmachine => get_standard_option('pve-qemu-machine', {
	description => "Specifies the QEMU machine type of the running vm. This is used internally"
	    ." for snapshots.",
    }),
    runningcpu => {
	description => "Specifies the QEMU '-cpu' parameter of the running vm. This is used"
	    ." internally for snapshots.",
	optional => 1,
	type => 'string',
	pattern => $PVE::QemuServer::CPUConfig::qemu_cmdline_cpu_re,
	format_description => 'QEMU -cpu parameter'
    },
    machine => get_standard_option('pve-qemu-machine'),
    arch => {
	description => "Virtual processor architecture. Defaults to the host.",
	optional => 1,
	type => 'string',
	enum => [qw(x86_64 aarch64 loongarch64 riscv64 ppc64 s390x)],
    },
    smbios1 => {
	description => "Specify SMBIOS type 1 fields.",
	type => 'string', format => 'pve-qm-smbios1',
	maxLength => 512,
	optional => 1,
    },
    protection => {
	optional => 1,
	type => 'boolean',
	description => "Sets the protection flag of the VM. This will disable the remove VM and"
	    ." remove disk operations.",
	default => 0,
    },
    bios => {
	optional => 1,
	type => 'string',
	enum => [ qw(seabios ovmf) ],
	description => "Select BIOS implementation.",
	default => 'seabios',
    },
    vmgenid => {
	type => 'string',
	pattern => '(?:[a-fA-F0-9]{8}(?:-[a-fA-F0-9]{4}){3}-[a-fA-F0-9]{12}|[01])',
	format_description => 'UUID',
	description => "Set VM Generation ID. Use '1' to autogenerate on create or update, pass '0'"
	    ." to disable explicitly.",
	verbose_description => "The VM generation ID (vmgenid) device exposes a 128-bit integer"
	    ." value identifier to the guest OS. This allows to notify the guest operating system"
	    ." when the virtual machine is executed with a different configuration (e.g. snapshot"
	    ." execution or creation from a template). The guest operating system notices the"
	    ." change, and is then able to react as appropriate by marking its copies of"
	    ." distributed databases as dirty, re-initializing its random number generator, etc.\n"
	    ."Note that auto-creation only works when done through API/CLI create or update methods"
	    .", but not when manually editing the config file.",
	default => "1 (autogenerated)",
	optional => 1,
    },
    hookscript => {
	type => 'string',
	format => 'pve-volume-id',
	optional => 1,
	description => "Script that will be executed during various steps in the vms lifetime.",
    },
    ivshmem => {
	type => 'string',
	format => $ivshmem_fmt,
	description => "Inter-VM shared memory. Useful for direct communication between VMs, or to"
	    ." the host.",
	optional => 1,
    },
    audio0 => {
	type => 'string',
	format => $audio_fmt,
	description => "Configure a audio device, useful in combination with QXL/Spice.",
	optional => 1
    },
    spice_enhancements => {
	type => 'string',
	format => $spice_enhancements_fmt,
	description => "Configure additional enhancements for SPICE.",
	optional => 1
    },
    tags => {
	type => 'string', format => 'pve-tag-list',
	description => 'Tags of the VM. This is only meta information.',
	optional => 1,
    },
    rng0 => {
	type => 'string',
	format => 'pve-qm-rng',
	description => "Configure a VirtIO-based Random Number Generator.",
	optional => 1,
    },
    meta => {
	type => 'string',
	format => $PVE::QemuServer::MetaInfo::meta_info_fmt,
	description => "Some (read-only) meta-information about this guest.",
	optional => 1,
    },
    affinity => {
	type => 'string', format => 'pve-cpuset',
	description => "List of host cores used to execute guest processes, for example: 0,5,8-11",
	optional => 1,
    },
};

my $cicustom_fmt = {
    meta => {
	type => 'string',
	optional => 1,
	description => 'Specify a custom file containing all meta data passed to the VM via"
	    ." cloud-init. This is provider specific meaning configdrive2 and nocloud differ.',
	format => 'pve-volume-id',
	format_description => 'volume',
    },
    network => {
	type => 'string',
	optional => 1,
	description => 'To pass a custom file containing all network data to the VM via cloud-init.',
	format => 'pve-volume-id',
	format_description => 'volume',
    },
    user => {
	type => 'string',
	optional => 1,
	description => 'To pass a custom file containing all user data to the VM via cloud-init.',
	format => 'pve-volume-id',
	format_description => 'volume',
    },
    vendor => {
	type => 'string',
	optional => 1,
	description => 'To pass a custom file containing all vendor data to the VM via cloud-init.',
	format => 'pve-volume-id',
	format_description => 'volume',
    },
};
PVE::JSONSchema::register_format('pve-qm-cicustom', $cicustom_fmt);

# any new option might need to be added to $cloudinitoptions in PVE::API2::Qemu
my $confdesc_cloudinit = {
    citype => {
	optional => 1,
	type => 'string',
	description => 'Specifies the cloud-init configuration format. The default depends on the'
	    .' configured operating system type (`ostype`. We use the `nocloud` format for Linux,'
	    .' and `configdrive2` for windows.',
	enum => ['configdrive2', 'nocloud', 'opennebula'],
    },
    ciuser => {
	optional => 1,
	type => 'string',
	description => "cloud-init: User name to change ssh keys and password for instead of the"
	    ." image's configured default user.",
    },
    cipassword => {
	optional => 1,
	type => 'string',
	description => 'cloud-init: Password to assign the user. Using this is generally not'
	    .' recommended. Use ssh keys instead. Also note that older cloud-init versions do not'
	    .' support hashed passwords.',
    },
    ciupgrade => {
	optional => 1,
	type => 'boolean',
	description => 'cloud-init: do an automatic package upgrade after the first boot.',
	default => 1,
    },
    cicustom => {
	optional => 1,
	type => 'string',
	description => 'cloud-init: Specify custom files to replace the automatically generated'
	    .' ones at start.',
	format => 'pve-qm-cicustom',
    },
    searchdomain => {
	optional => 1,
	type => 'string',
	description => 'cloud-init: Sets DNS search domains for a container. Create will'
	    .' automatically use the setting from the host if neither searchdomain nor nameserver'
	    .' are set.',
    },
    nameserver => {
	optional => 1,
	type => 'string', format => 'address-list',
	description => 'cloud-init: Sets DNS server IP address for a container. Create will'
	    .' automatically use the setting from the host if neither searchdomain nor nameserver'
	    .' are set.',
    },
    sshkeys => {
	optional => 1,
	type => 'string',
	format => 'urlencoded',
	description => "cloud-init: Setup public SSH keys (one key per line, OpenSSH format).",
    },
};

# what about other qemu settings ?
#cpu => 'string',
#machine => 'string',
#fda => 'file',
#fdb => 'file',
#mtdblock => 'file',
#sd => 'file',
#pflash => 'file',
#snapshot => 'bool',
#bootp => 'file',
##tftp => 'dir',
##smb => 'dir',
#kernel => 'file',
#append => 'string',
#initrd => 'file',
##soundhw => 'string',

while (my ($k, $v) = each %$confdesc) {
    PVE::JSONSchema::register_standard_option("pve-qm-$k", $v);
}

my $MAX_NETS = 32;
my $MAX_SERIAL_PORTS = 4;
my $MAX_PARALLEL_PORTS = 3;

for (my $i = 0; $i < $PVE::QemuServer::Memory::MAX_NUMA; $i++)  {
    $confdesc->{"numa$i"} = $PVE::QemuServer::Memory::numadesc;
}

my $nic_model_list = [
    'e1000',
    'e1000-82540em',
    'e1000-82544gc',
    'e1000-82545em',
    'e1000e',
    'i82551',
    'i82557b',
    'i82559er',
    'ne2k_isa',
    'ne2k_pci',
    'pcnet',
    'rtl8139',
    'virtio',
    'vmxnet3',
];
my $nic_model_list_txt = join(' ', sort @$nic_model_list);

my $net_fmt_bridge_descr = <<__EOD__;
Bridge to attach the network device to. The Proxmox VE standard bridge
is called 'vmbr0'.

If you do not specify a bridge, we create a kvm user (NATed) network
device, which provides DHCP and DNS services. The following addresses
are used:

 10.0.2.2   Gateway
 10.0.2.3   DNS Server
 10.0.2.4   SMB Server

The DHCP server assign addresses to the guest starting from 10.0.2.15.
__EOD__

my $net_fmt = {
    macaddr  => get_standard_option('mac-addr', {
	description => "MAC address. That address must be unique within your network. This is"
	    ." automatically generated if not specified.",
    }),
    model => {
	type => 'string',
	description => "Network Card Model. The 'virtio' model provides the best performance with"
	    ." very low CPU overhead. If your guest does not support this driver, it is usually"
	    ." best to use 'e1000'.",
        enum => $nic_model_list,
        default_key => 1,
    },
    (map { $_ => { keyAlias => 'model', alias => 'macaddr' }} @$nic_model_list),
    bridge => get_standard_option('pve-bridge-id', {
	description => $net_fmt_bridge_descr,
	optional => 1,
    }),
    queues => {
	type => 'integer',
	minimum => 0, maximum => 64,
	description => 'Number of packet queues to be used on the device.',
	optional => 1,
    },
    rate => {
	type => 'number',
	minimum => 0,
	description => "Rate limit in mbps (megabytes per second) as floating point number.",
	optional => 1,
    },
    tag => {
	type => 'integer',
	minimum => 1, maximum => 4094,
	description => 'VLAN tag to apply to packets on this interface.',
	optional => 1,
    },
    trunks => {
	type => 'string',
	pattern => qr/\d+(?:-\d+)?(?:;\d+(?:-\d+)?)*/,
	description => 'VLAN trunks to pass through this interface.',
	format_description => 'vlanid[;vlanid...]',
	optional => 1,
    },
    firewall => {
	type => 'boolean',
	description => 'Whether this interface should be protected by the firewall.',
	optional => 1,
    },
    link_down => {
	type => 'boolean',
	description => 'Whether this interface should be disconnected (like pulling the plug).',
	optional => 1,
    },
    mtu => {
	type => 'integer',
	minimum => 1, maximum => 65520,
	description => "Force MTU, for VirtIO only. Set to '1' to use the bridge MTU",
	optional => 1,
    },
};

my $netdesc = {
    optional => 1,
    type => 'string', format => $net_fmt,
    description => "Specify network devices.",
};

PVE::JSONSchema::register_standard_option("pve-qm-net", $netdesc);

for (my $i = 0; $i < max_virtiofs(); $i++)  {
    $confdesc->{"virtiofs$i"} = get_standard_option('pve-qm-virtiofs');
}

my $ipconfig_fmt = {
    ip => {
	type => 'string',
	format => 'pve-ipv4-config',
	format_description => 'IPv4Format/CIDR',
	description => 'IPv4 address in CIDR format.',
	optional => 1,
	default => 'dhcp',
    },
    gw => {
	type => 'string',
	format => 'ipv4',
	format_description => 'GatewayIPv4',
	description => 'Default gateway for IPv4 traffic.',
	optional => 1,
	requires => 'ip',
    },
    ip6 => {
	type => 'string',
	format => 'pve-ipv6-config',
	format_description => 'IPv6Format/CIDR',
	description => 'IPv6 address in CIDR format.',
	optional => 1,
	default => 'dhcp',
    },
    gw6 => {
	type => 'string',
	format => 'ipv6',
	format_description => 'GatewayIPv6',
	description => 'Default gateway for IPv6 traffic.',
	optional => 1,
	requires => 'ip6',
    },
};
PVE::JSONSchema::register_format('pve-qm-ipconfig', $ipconfig_fmt);
my $ipconfigdesc = {
    optional => 1,
    type => 'string', format => 'pve-qm-ipconfig',
    description => <<'EODESCR',
cloud-init: Specify IP addresses and gateways for the corresponding interface.

IP addresses use CIDR notation, gateways are optional but need an IP of the same type specified.

The special string 'dhcp' can be used for IP addresses to use DHCP, in which case no explicit
gateway should be provided.
For IPv6 the special string 'auto' can be used to use stateless autoconfiguration. This requires
cloud-init 19.4 or newer.

If cloud-init is enabled and neither an IPv4 nor an IPv6 address is specified, it defaults to using
dhcp on IPv4.
EODESCR
};
PVE::JSONSchema::register_standard_option("pve-qm-ipconfig", $netdesc);

for (my $i = 0; $i < $MAX_NETS; $i++)  {
    $confdesc->{"net$i"} = $netdesc;
    $confdesc_cloudinit->{"ipconfig$i"} = $ipconfigdesc;
}

foreach my $key (keys %$confdesc_cloudinit) {
    $confdesc->{$key} = $confdesc_cloudinit->{$key};
}

PVE::JSONSchema::register_format('pve-cpuset', \&pve_verify_cpuset);
sub pve_verify_cpuset {
    my ($set_text, $noerr) = @_;

    my ($count, $members) = eval { PVE::CpuSet::parse_cpuset($set_text) };

    if ($@) {
	return if $noerr;
	die "unable to parse cpuset option\n";
    }

    return PVE::CpuSet->new($members)->short_string();
}

PVE::JSONSchema::register_format('pve-volume-id-or-qm-path', \&verify_volume_id_or_qm_path);
sub verify_volume_id_or_qm_path {
    my ($volid, $noerr) = @_;

    return $volid if $volid eq 'none' || $volid eq 'cdrom';

    return verify_volume_id_or_absolute_path($volid, $noerr);
}

PVE::JSONSchema::register_format('pve-volume-id-or-absolute-path', \&verify_volume_id_or_absolute_path);
sub verify_volume_id_or_absolute_path {
    my ($volid, $noerr) = @_;

    return $volid if $volid =~ m|^/|;

    $volid = eval { PVE::JSONSchema::check_format('pve-volume-id', $volid, '') };
    if ($@) {
	return if $noerr;
	die $@;
    }
    return $volid;
}

my $serialdesc = {
	optional => 1,
	type => 'string',
	pattern => '(/dev/.+|socket)',
	description =>  "Create a serial device inside the VM (n is 0 to 3)",
	verbose_description =>  <<EODESCR,
Create a serial device inside the VM (n is 0 to 3), and pass through a
host serial device (i.e. /dev/ttyS0), or create a unix socket on the
host side (use 'qm terminal' to open a terminal connection).

NOTE: If you pass through a host serial device, it is no longer possible to migrate such machines -
use with special care.

CAUTION: Experimental! User reported problems with this option.
EODESCR
};

my $paralleldesc= {
	optional => 1,
	type => 'string',
        pattern => '/dev/parport\d+|/dev/usb/lp\d+',
	description =>  "Map host parallel devices (n is 0 to 2).",
	verbose_description =>  <<EODESCR,
Map host parallel devices (n is 0 to 2).

NOTE: This option allows direct access to host hardware. So it is no longer possible to migrate such
machines - use with special care.

CAUTION: Experimental! User reported problems with this option.
EODESCR
};

for (my $i = 0; $i < $MAX_PARALLEL_PORTS; $i++)  {
    $confdesc->{"parallel$i"} = $paralleldesc;
}

for (my $i = 0; $i < $MAX_SERIAL_PORTS; $i++)  {
    $confdesc->{"serial$i"} = $serialdesc;
}

for (my $i = 0; $i < $PVE::QemuServer::PCI::MAX_HOSTPCI_DEVICES; $i++)  {
    $confdesc->{"hostpci$i"} = $PVE::QemuServer::PCI::hostpcidesc;
}

for my $key (keys %{$PVE::QemuServer::Drive::drivedesc_hash}) {
    $confdesc->{$key} = $PVE::QemuServer::Drive::drivedesc_hash->{$key};
}

for (my $i = 0; $i < $PVE::QemuServer::USB::MAX_USB_DEVICES; $i++)  {
    $confdesc->{"usb$i"} = $PVE::QemuServer::USB::usbdesc;
}

my $boot_fmt = {
    legacy => {
	optional => 1,
	default_key => 1,
	type => 'string',
	description => "Boot on floppy (a), hard disk (c), CD-ROM (d), or network (n)."
		     . " Deprecated, use 'order=' instead.",
	pattern => '[acdn]{1,4}',
	format_description => "[acdn]{1,4}",

	# note: this is also the fallback if boot: is not given at all
	default => 'cdn',
    },
    order => {
	optional => 1,
	type => 'string',
	format => 'pve-qm-bootdev-list',
	format_description => "device[;device...]",
	description => <<EODESC,
The guest will attempt to boot from devices in the order they appear here.

Disks, optical drives and passed-through storage USB devices will be directly
booted from, NICs will load PXE, and PCIe devices will either behave like disks
(e.g. NVMe) or load an option ROM (e.g. RAID controller, hardware NIC).

Note that only devices in this list will be marked as bootable and thus loaded
by the guest firmware (BIOS/UEFI). If you require multiple disks for booting
(e.g. software-raid), you need to specify all of them here.

Overrides the deprecated 'legacy=[acdn]*' value when given.
EODESC
    },
};
PVE::JSONSchema::register_format('pve-qm-boot', $boot_fmt);

PVE::JSONSchema::register_format('pve-qm-bootdev', \&verify_bootdev);
sub verify_bootdev {
    my ($dev, $noerr) = @_;

    my $special = $dev =~ m/^efidisk/ || $dev =~ m/^tpmstate/;
    return $dev if PVE::QemuServer::Drive::is_valid_drivename($dev) && !$special;

    my $check = sub {
	my ($base) = @_;
	return 0 if $dev !~ m/^$base\d+$/;
	return 0 if !$confdesc->{$dev};
	return 1;
    };

    return $dev if $check->("net");
    return $dev if $check->("usb");
    return $dev if $check->("hostpci");

    return if $noerr;
    die "invalid boot device '$dev'\n";
}

sub print_bootorder {
    my ($devs) = @_;
    return "" if !@$devs;
    my $data = { order => join(';', @$devs) };
    return PVE::JSONSchema::print_property_string($data, $boot_fmt);
}

my $kvm_api_version = 0;

sub kvm_version {
    return $kvm_api_version if $kvm_api_version;

    open my $fh, '<', '/dev/kvm' or return;

    # 0xae00 => KVM_GET_API_VERSION
    $kvm_api_version = ioctl($fh, 0xae00, 0);
    close($fh);

    return $kvm_api_version;
}

my sub extract_version {
    my ($machine_type, $version) = @_;
    $version = kvm_user_version() if !defined($version);
    return PVE::QemuServer::Machine::extract_version($machine_type, $version)
}

sub kernel_has_vhost_net {
    return -c '/dev/vhost-net';
}

sub option_exists {
    my $key = shift;
    return defined($confdesc->{$key});
}

# try to convert old style file names to volume IDs
sub filename_to_volume_id {
    my ($vmid, $file, $media) = @_;

     if (!($file eq 'none' || $file eq 'cdrom' ||
	  $file =~ m|^/dev/.+| || $file =~ m/^([^:]+):(.+)$/)) {

	return if $file =~ m|/|;

	if ($media && $media eq 'cdrom') {
	    $file = "local:iso/$file";
	} else {
	    $file = "local:$vmid/$file";
	}
    }

    return $file;
}

sub verify_media_type {
    my ($opt, $vtype, $media) = @_;

    return if !$media;

    my $etype;
    if ($media eq 'disk') {
	$etype = 'images';
    } elsif ($media eq 'cdrom') {
	$etype = 'iso';
    } else {
	die "internal error";
    }

    return if ($vtype eq $etype);

    raise_param_exc({ $opt => "unexpected media type ($vtype != $etype)" });
}

sub cleanup_drive_path {
    my ($opt, $storecfg, $drive) = @_;

    # try to convert filesystem paths to volume IDs

    if (($drive->{file} !~ m/^(cdrom|none)$/) &&
	($drive->{file} !~ m|^/dev/.+|) &&
	($drive->{file} !~ m/^([^:]+):(.+)$/) &&
	($drive->{file} !~ m/^\d+$/)) {
	my ($vtype, $volid) = PVE::Storage::path_to_volume_id($storecfg, $drive->{file});
	raise_param_exc({ $opt => "unable to associate path '$drive->{file}' to any storage"})
	    if !$vtype;
	$drive->{media} = 'cdrom' if !$drive->{media} && $vtype eq 'iso';
	verify_media_type($opt, $vtype, $drive->{media});
	$drive->{file} = $volid;
    }

    $drive->{media} = 'cdrom' if !$drive->{media} && $drive->{file} =~ m/^(cdrom|none)$/;
}

sub parse_hotplug_features {
    my ($data) = @_;

    my $res = {};

    return $res if $data eq '0';

    $data = $confdesc->{hotplug}->{default} if $data eq '1';

    foreach my $feature (PVE::Tools::split_list($data)) {
	if ($feature =~ m/^(network|disk|cpu|memory|usb|cloudinit)$/) {
	    $res->{$1} = 1;
	} else {
	    die "invalid hotplug feature '$feature'\n";
	}
    }
    return $res;
}

PVE::JSONSchema::register_format('pve-hotplug-features', \&pve_verify_hotplug_features);
sub pve_verify_hotplug_features {
    my ($value, $noerr) = @_;

    return $value if parse_hotplug_features($value);

    return if $noerr;

    die "unable to parse hotplug option\n";
}

sub assert_clipboard_config {
    my ($vga) = @_;

    my $clipboard_regex = qr/^(std|cirrus|vmware|virtio|qxl)/;

    if (
	$vga->{'clipboard'}
	&& $vga->{'clipboard'} eq 'vnc'
	&& $vga->{type}
	&& $vga->{type} !~ $clipboard_regex
    ) {
	die "vga type $vga->{type} is not compatible with VNC clipboard\n";
    }
}

sub print_tabletdevice_full {
    my ($conf, $arch) = @_;

    my $q35 = PVE::QemuServer::Machine::machine_type_is_q35($conf);

    # we use uhci for old VMs because tablet driver was buggy in older qemu
    my $usbbus;
    if ($q35) {
		$usbbus = 'ehci';
    } else {
		$usbbus = 'uhci';
    }
	
	if ($arch ne 'x86_64'){
		$usbbus = 'ehci';
	}

    return "usb-tablet,id=tablet,bus=$usbbus.0,port=1";
}

sub print_keyboarddevice_full {
    my ($conf, $arch) = @_;

    return if $arch eq 'x86_64';

    return "usb-kbd,id=keyboard,bus=ehci.0,port=2";
}

sub print_drivedevice_full {
    my ($storecfg, $conf, $vmid, $drive, $bridges, $arch, $machine_type) = @_;

    my $device = '';
    my $maxdev = 0;

    my $drive_id = PVE::QemuServer::Drive::get_drive_id($drive);
    if ($drive->{interface} eq 'virtio') {
	my $pciaddr = print_pci_addr("$drive_id", $bridges, $arch, $machine_type);
	$device = "virtio-blk-pci,drive=drive-$drive_id,id=${drive_id}${pciaddr}";
	$device .= ",iothread=iothread-$drive_id" if $drive->{iothread};
    } elsif ($drive->{interface} eq 'scsi') {

	my ($maxdev, $controller, $controller_prefix) = scsihw_infos($conf, $drive);
	my $unit = $drive->{index} % $maxdev;

	my $machine_version = extract_version($machine_type, kvm_user_version());
	my $device_type = PVE::QemuServer::Drive::get_scsi_device_type(
	    $drive, $storecfg, $machine_version);

	if (!$conf->{scsihw} || $conf->{scsihw} =~ m/^lsi/ || $conf->{scsihw} eq 'pvscsi') {
	    $device = "scsi-$device_type,bus=$controller_prefix$controller.0,scsi-id=$unit";
	} else {
	    $device = "scsi-$device_type,bus=$controller_prefix$controller.0,channel=0,scsi-id=0"
	        .",lun=$drive->{index}";
	}
	$device .= ",drive=drive-$drive_id,id=$drive_id";

	if ($drive->{ssd} && ($device_type eq 'block' || $device_type eq 'hd')) {
	    $device .= ",rotation_rate=1";
	}
	$device .= ",wwn=$drive->{wwn}" if $drive->{wwn};

	# only scsi-hd and scsi-cd support passing vendor and product information
	if ($device_type eq 'hd' || $device_type eq 'cd') {
	    if (my $vendor = $drive->{vendor}) {
		$device .= ",vendor=$vendor";
	    }
	    if (my $product = $drive->{product}) {
		$device .= ",product=$product";
	    }
	}

    } elsif ($drive->{interface} eq 'ide' || $drive->{interface} eq 'sata') {
	my $maxdev = ($drive->{interface} eq 'sata') ? $PVE::QemuServer::Drive::MAX_SATA_DISKS : 2;
	my $controller = int($drive->{index} / $maxdev);
	my $unit = $drive->{index} % $maxdev;

	# machine type q35 only supports unit=0 for IDE rather than 2 units. This wasn't handled
	# correctly before, so e.g. index=2 was mapped to controller=1,unit=0 rather than
	# controller=2,unit=0. Note that odd indices never worked, as they would be mapped to
	# unit=1, so to keep backwards compat for migration, it suffices to keep even ones as they
	# were before. Move odd ones up by 2 where they don't clash.
	if (PVE::QemuServer::Machine::machine_type_is_q35($conf) && $drive->{interface} eq 'ide') {
	    $controller += 2 * ($unit % 2);
	    $unit = 0;
	}

	my $device_type = ($drive->{media} && $drive->{media} eq 'cdrom') ? "cd" : "hd";

	$device = "ide-$device_type";
	if ($drive->{interface} eq 'ide') {
	    $device .= ",bus=ide.$controller,unit=$unit";
	} else {
	    $device .= ",bus=ahci$controller.$unit";
	}
	$device .= ",drive=drive-$drive_id,id=$drive_id";

	if ($device_type eq 'hd') {
	    if (my $model = $drive->{model}) {
		$model = URI::Escape::uri_unescape($model);
		$device .= ",model=$model";
	    }
	    if ($drive->{ssd}) {
		$device .= ",rotation_rate=1";
	    }
	}
	$device .= ",wwn=$drive->{wwn}" if $drive->{wwn};
    } elsif ($drive->{interface} eq 'usb') {
	die "implement me";
	#  -device ide-drive,bus=ide.1,unit=0,drive=drive-ide0-1-0,id=ide0-1-0
    } elsif ($drive->{interface} eq 'nvme') {
		my $maxdev = ($drive->{interface} eq 'nvme') ? $PVE::QemuServer::Drive::MAX_NVME_DISKS : 6;
		$device = "nvme,id=$drive_id";
		$device .= ",drive=drive-$drive_id";
		$device .= ",use-intel-id=on",
	}else {
	die "unsupported interface type";
    }

    $device .= ",bootindex=$drive->{bootindex}" if $drive->{bootindex};
    $device .= ",loadparm=$drive->{bootindex}" if ($arch eq 's390x' && $drive->{bootindex});

    if (my $serial = $drive->{serial}) {
	$serial = URI::Escape::uri_unescape($serial);
	$device .= ",serial=$serial";
    } elsif ($drive->{interface} eq 'nvme') {
		$serial = "lierfang$drive_id";
		$device .= ",serial=$serial";
	}


    return $device;
}

sub get_initiator_name {
    my $initiator;

    my $fh = IO::File->new('/etc/iscsi/initiatorname.iscsi') || return;
    while (defined(my $line = <$fh>)) {
	next if $line !~ m/^\s*InitiatorName\s*=\s*([\.\-:\w]+)/;
	$initiator = $1;
	last;
    }
    $fh->close();

    return $initiator;
}

my sub storage_allows_io_uring_default {
    my ($scfg, $cache_direct) = @_;

    # io_uring with cache mode writeback or writethrough on krbd will hang...
    return if $scfg && $scfg->{type} eq 'rbd' && $scfg->{krbd} && !$cache_direct;

    # io_uring with cache mode writeback or writethrough on LVM will hang, without cache only
    # sometimes, just plain disable...
    return if $scfg && $scfg->{type} eq 'lvm';

    # io_uring causes problems when used with CIFS since kernel 5.15
    # Some discussion: https://www.spinics.net/lists/linux-cifs/msg26734.html
    return if $scfg && $scfg->{type} eq 'cifs';

    return 1;
}

my sub drive_uses_cache_direct {
    my ($drive, $scfg) = @_;

    my $cache_direct = 0;

    if (my $cache = $drive->{cache}) {
	$cache_direct = $cache =~ /^(?:off|none|directsync)$/;
    } elsif (!drive_is_cdrom($drive) && !($scfg && $scfg->{type} eq 'btrfs' && !$scfg->{nocow})) {
	$cache_direct = 1;
    }

    return $cache_direct;
}

sub print_drive_commandline_full {
    my ($storecfg, $vmid, $drive, $live_restore_name, $io_uring) = @_;

    my $drive_id = PVE::QemuServer::Drive::get_drive_id($drive);

    my ($storeid) = PVE::Storage::parse_volume_id($drive->{file}, 1);
    my $scfg = $storeid ? PVE::Storage::storage_config($storecfg, $storeid) : undef;
    my $vtype = $storeid ? (PVE::Storage::parse_volname($storecfg, $drive->{file}))[0] : undef;

    my ($path, $format) = PVE::QemuServer::Drive::get_path_and_format(
	$storecfg, $vmid, $drive, $live_restore_name);

    my $is_rbd = $path =~ m/^rbd:/;

    my $opts = '';
    my @qemu_drive_options = qw(heads secs cyls trans media cache rerror werror aio discard);
    foreach my $o (@qemu_drive_options) {
	$opts .= ",$o=$drive->{$o}" if defined($drive->{$o});
    }

    # snapshot only accepts on|off
    if (defined($drive->{snapshot})) {
	my $v = $drive->{snapshot} ? 'on' : 'off';
	$opts .= ",snapshot=$v";
    }

    if (defined($drive->{ro})) { # ro maps to QEMUs `readonly`, which accepts `on` or `off` only
	$opts .= ",readonly=" . ($drive->{ro} ? 'on' : 'off');
    }

    foreach my $type (['', '-total'], [_rd => '-read'], [_wr => '-write']) {
	my ($dir, $qmpname) = @$type;
	if (my $v = $drive->{"mbps$dir"}) {
	    $opts .= ",throttling.bps$qmpname=".int($v*1024*1024);
	}
	if (my $v = $drive->{"mbps${dir}_max"}) {
	    $opts .= ",throttling.bps$qmpname-max=".int($v*1024*1024);
	}
	if (my $v = $drive->{"bps${dir}_max_length"}) {
	    $opts .= ",throttling.bps$qmpname-max-length=$v";
	}
	if (my $v = $drive->{"iops${dir}"}) {
	    $opts .= ",throttling.iops$qmpname=$v";
	}
	if (my $v = $drive->{"iops${dir}_max"}) {
	    $opts .= ",throttling.iops$qmpname-max=$v";
	}
	if (my $v = $drive->{"iops${dir}_max_length"}) {
	    $opts .= ",throttling.iops$qmpname-max-length=$v";
	}
    }

    if ($live_restore_name) {
	$format = "rbd" if $is_rbd;
	die "$drive_id: Proxmox Backup Server backed drive cannot auto-detect the format\n"
	    if !$format;
	$opts .= ",format=alloc-track,file.driver=$format";
    } elsif ($format) {
	$opts .= ",format=$format";
    }

    my $cache_direct = drive_uses_cache_direct($drive, $scfg);

    $opts .= ",cache=none" if !$drive->{cache} && $cache_direct;

    if (!$drive->{aio}) {
	if ($io_uring && storage_allows_io_uring_default($scfg, $cache_direct)) {
	    # io_uring supports all cache modes
	    $opts .= ",aio=io_uring";
	} else {
	    # aio native works only with O_DIRECT
	    if($cache_direct) {
		$opts .= ",aio=native";
	    } else {
		$opts .= ",aio=threads";
	    }
	}
    }

    die "$drive_id: explicit media parameter is required for iso images\n"
	if !defined($drive->{media}) && defined($vtype) && $vtype eq 'iso';

    if (!drive_is_cdrom($drive)) {
	my $detectzeroes;
	if (defined($drive->{detect_zeroes}) && !$drive->{detect_zeroes}) {
	    $detectzeroes = 'off';
	} elsif ($drive->{discard}) {
	    $detectzeroes = $drive->{discard} eq 'on' ? 'unmap' : 'on';
	} else {
	    # This used to be our default with discard not being specified:
	    $detectzeroes = 'on';
	}

	# note: 'detect-zeroes' works per blockdev and we want it to persist
	# after the alloc-track is removed, so put it on 'file' directly
	my $dz_param = $live_restore_name ? "file.detect-zeroes" : "detect-zeroes";
	$opts .= ",$dz_param=$detectzeroes" if $detectzeroes;
    }

    if ($live_restore_name) {
	$opts .= ",backing=$live_restore_name";
	$opts .= ",auto-remove=on";
    }

    # my $file_param = $live_restore_name ? "file.file.filename" : "file";
    my $file_param = "file";
    if ($live_restore_name) {
	# non-rbd drivers require the underlying file to be a separate block
	# node, so add a second .file indirection
	$file_param .= ".file" if !$is_rbd;
	$file_param .= ".filename";
    }
    my $pathinfo = $path ? "$file_param=$path," : '';

    return "${pathinfo}if=none,id=drive-$drive->{interface}$drive->{index}$opts";
}

sub print_pbs_blockdev {
    my ($pbs_conf, $pbs_name) = @_;
    my $blockdev = "driver=pbs,node-name=$pbs_name,read-only=on";
    $blockdev .= ",repository=$pbs_conf->{repository}";
    $blockdev .= ",namespace=$pbs_conf->{namespace}" if $pbs_conf->{namespace};
    $blockdev .= ",snapshot=$pbs_conf->{snapshot}";
    $blockdev .= ",archive=$pbs_conf->{archive}";
    $blockdev .= ",keyfile=$pbs_conf->{keyfile}" if $pbs_conf->{keyfile};
    return $blockdev;
}

sub print_netdevice_full {
    my ($vmid, $conf, $net, $netid, $bridges, $use_old_bios_files, $arch, $machine_type, $machine_version) = @_;

    my $device = $net->{model};
    if ($net->{model} eq 'virtio') {
         $device = 'virtio-net-pci';
     };

    my $pciaddr = print_pci_addr("$netid", $bridges, $arch, $machine_type);
    my $tmpstr = "$device,mac=$net->{macaddr},netdev=$netid$pciaddr,id=$netid";
    if ($net->{queues} && $net->{queues} > 1 && $net->{model} eq 'virtio'){
	# Consider we have N queues, the number of vectors needed is 2 * N + 2, i.e., one per in
	# and out of each queue plus one config interrupt and control vector queue
	my $vectors = $net->{queues} * 2 + 2;
	$tmpstr .= ",vectors=$vectors,mq=on";
	if (min_version($machine_version, 7, 1)) {
	    $tmpstr .= ",packed=on";
	}
    }

    if (min_version($machine_version, 7, 1) && $net->{model} eq 'virtio'){
	$tmpstr .= ",rx_queue_size=1024,tx_queue_size=256";
    }

    $tmpstr .= ",bootindex=$net->{bootindex}" if $net->{bootindex} ;

    if (my $mtu = $net->{mtu}) {
	if ($net->{model} eq 'virtio' && $net->{bridge}) {
	    my $bridge_mtu = PVE::Network::read_bridge_mtu($net->{bridge});
	    if ($mtu == 1) {
		 $mtu = $bridge_mtu;
	    } elsif ($mtu < 576) {
		die "netdev $netid: MTU '$mtu' is smaller than the IP minimum MTU '576'\n";
	    } elsif ($mtu > $bridge_mtu) {
		die "netdev $netid: MTU '$mtu' is bigger than the bridge MTU '$bridge_mtu'\n";
	    }
	    $tmpstr .= ",host_mtu=$mtu";
	} else {
	    warn "WARN: netdev $netid: ignoring MTU '$mtu', not using VirtIO or no bridge configured.\n";
	}
    }

    if ($use_old_bios_files) {
	my $romfile;
	if ($device eq 'virtio-net-pci') {
	    $romfile = 'pxe-virtio.rom';
	} elsif ($device eq 'e1000') {
	    $romfile = 'pxe-e1000.rom';
	} elsif ($device eq 'e1000e') {
	    $romfile = 'pxe-e1000e.rom';
	} elsif ($device eq 'ne2k') {
	    $romfile = 'pxe-ne2k_pci.rom';
	} elsif ($device eq 'pcnet') {
	    $romfile = 'pxe-pcnet.rom';
	} elsif ($device eq 'rtl8139') {
	    $romfile = 'pxe-rtl8139.rom';
	}
	$tmpstr .= ",romfile=$romfile" if $romfile;
    }

    return $tmpstr;
}

sub print_netdev_full {
    my ($vmid, $conf, $arch, $net, $netid, $hotplug) = @_;

    my $i = '';
    if ($netid =~ m/^net(\d+)$/) {
        $i = int($1);
    }

    die "got strange net id '$i'\n" if $i >= ${MAX_NETS};

    my $ifname = "tap${vmid}i$i";

    # kvm uses TUNSETIFF ioctl, and that limits ifname length
    die "interface name '$ifname' is too long (max 15 character)\n"
        if length($ifname) >= 16;

    my $vhostparam = '';
    if (is_native_arch($arch)) {
	$vhostparam = ',vhost=on' if kernel_has_vhost_net() && $net->{model} eq 'virtio';
    }

    my $vmname = $conf->{name} || "vm$vmid";

    my $netdev = "";
    my $script = $hotplug ? "pve-bridge-hotplug" : "pve-bridge";

    if ($net->{bridge}) {
	$netdev = "type=tap,id=$netid,ifname=${ifname},script=/usr/libexec/qemu-server/$script"
	    .",downscript=/usr/libexec/qemu-server/pve-bridgedown$vhostparam";
    } else {
        $netdev = "type=user,id=$netid,hostname=$vmname";
    }

    $netdev .= ",queues=$net->{queues}" if ($net->{queues} && $net->{model} eq 'virtio');

    return $netdev;
}

my $vga_map = {
    'cirrus' => 'cirrus-vga',
    'std' => 'VGA',
    'vmware' => 'vmware-svga',
    'virtio' => 'virtio-vga',
    'virtio-gl' => 'virtio-gpu-gl',
	'ramfb' => 'ramfb',
    'mdev' => 'mdev',
};

sub print_vga_device {
    my ($conf, $vga, $arch, $machine_version, $machine, $id, $qxlnum, $bridges) = @_;

    my $type = $vga_map->{$vga->{type}};
    if ($arch ne 'x86_64' && defined($type) && $type eq 'virtio-vga') {
		$type = 'virtio-gpu-pci';
    }
	if ($arch ne 'x86_64' && defined($type) && $type eq 'virtio-gpu-gl') {
		$type = 'virtio-gpu-gl';
    }
    my $vgamem_mb = $vga->{memory};

    my $max_outputs = '';
    if ($qxlnum) {
	$type = $id ? 'qxl' : 'qxl-vga';

	if (!$conf->{ostype} || $conf->{ostype} =~ m/^(?:l\d\d)|(?:other)$/) {
	    # set max outputs so linux can have up to 4 qxl displays with one device
	    if (min_version($machine_version, 4, 1)) {
		$max_outputs = ",max_outputs=4";
	    }
	}
    }

    die "no device-type for $vga->{type}\n" if !$type;

    my $memory = "";
    if ($vgamem_mb) {
	if ($vga->{type} =~ /^virtio/) {
	    my $bytes = PVE::Tools::convert_size($vgamem_mb, "mb" => "b");
	    $memory = ",max_hostmem=$bytes";
	} elsif ($qxlnum) {
	    # from https://www.spice-space.org/multiple-monitors.html
	    $memory = ",vgamem_mb=$vga->{memory}";
	    my $ram = $vgamem_mb * 4;
	    my $vram = $vgamem_mb * 2;
	    $memory .= ",ram_size_mb=$ram,vram_size_mb=$vram";
	} else {
	    $memory = ",vgamem_mb=$vga->{memory}";
	}
    } elsif ($qxlnum && $id) {
	$memory = ",ram_size=67108864,vram_size=33554432";
    }

    my $edidoff = "";
    if ($type eq 'VGA' && windows_version($conf->{ostype})) {
	$edidoff=",edid=off" if (!defined($conf->{bios}) || $conf->{bios} ne 'ovmf');
    }

    my $q35 = PVE::QemuServer::Machine::machine_type_is_q35($conf);
    my $vgaid = "vga" . ($id // '');
    my $pciaddr;
    if ($q35 && $vgaid eq 'vga') {
	# the first display uses pcie.0 bus on q35 machines
	$pciaddr = print_pcie_addr($vgaid, $bridges, $arch, $machine);
    } else {
	$pciaddr = print_pci_addr($vgaid, $bridges, $arch, $machine);
    }

    if ($vga->{type} eq 'virtio-gl') {
	my $base = '/usr/lib/$arch-linux-gnu/lib';
	die "missing libraries for '$vga->{type}' detected! Please install 'libgl1' and 'libegl1'\n"
	    if !-e "${base}EGL.so.1" || !-e "${base}GL.so.1";

	die "no DRM render node detected (/dev/dri/renderD*), no GPU? - needed for '$vga->{type}' display\n"
	    if !PVE::Tools::dir_glob_regex('/dev/dri/', "renderD.*");
    }

    return "$type,id=${vgaid}${memory}${max_outputs}${pciaddr}${edidoff}";
}

# netX: e1000=XX:XX:XX:XX:XX:XX,bridge=vmbr0,rate=<mbps>
sub parse_net {
    my ($data, $disable_mac_autogen) = @_;

    my $res = eval { parse_property_string($net_fmt, $data) };
    if ($@) {
	warn $@;
	return;
    }
    if (!defined($res->{macaddr}) && !$disable_mac_autogen) {
	my $dc = PVE::Cluster::cfs_read_file('datacenter.cfg');
	$res->{macaddr} = PVE::Tools::random_ether_addr($dc->{mac_prefix});
    }
    return $res;
}

# ipconfigX ip=cidr,gw=ip,ip6=cidr,gw6=ip
sub parse_ipconfig {
    my ($data) = @_;

    my $res = eval { parse_property_string($ipconfig_fmt, $data) };
    if ($@) {
	warn $@;
	return;
    }

    if ($res->{gw} && !$res->{ip}) {
	warn 'gateway specified without specifying an IP address';
	return;
    }
    if ($res->{gw6} && !$res->{ip6}) {
	warn 'IPv6 gateway specified without specifying an IPv6 address';
	return;
    }
    if ($res->{gw} && $res->{ip} eq 'dhcp') {
	warn 'gateway specified together with DHCP';
	return;
    }
    if ($res->{gw6} && $res->{ip6} !~ /^$IPV6RE/) {
	# gw6 + auto/dhcp
	warn "IPv6 gateway specified together with $res->{ip6} address";
	return;
    }

    if (!$res->{ip} && !$res->{ip6}) {
	return { ip => 'dhcp', ip6 => 'dhcp' };
    }

    return $res;
}

sub print_net {
    my $net = shift;

    return PVE::JSONSchema::print_property_string($net, $net_fmt);
}

sub add_random_macs {
    my ($settings) = @_;

    foreach my $opt (keys %$settings) {
	next if $opt !~ m/^net(\d+)$/;
	my $net = parse_net($settings->{$opt});
	next if !$net;
	$settings->{$opt} = print_net($net);
    }
}

sub vm_is_volid_owner {
    my ($storecfg, $vmid, $volid) = @_;

    if ($volid !~  m|^/|) {
	my ($path, $owner);
	eval { ($path, $owner) = PVE::Storage::path($storecfg, $volid); };
	if ($owner && ($owner == $vmid)) {
	    return 1;
	}
    }

    return;
}

sub vmconfig_register_unused_drive {
    my ($storecfg, $vmid, $conf, $drive) = @_;

    if (drive_is_cloudinit($drive)) {
	eval { PVE::Storage::vdisk_free($storecfg, $drive->{file}) };
	warn $@ if $@;
	delete $conf->{'special-sections'}->{cloudinit};
    } elsif (!drive_is_cdrom($drive)) {
	my $volid = $drive->{file};
	if (vm_is_volid_owner($storecfg, $vmid, $volid)) {
	    PVE::QemuConfig->add_unused_volume($conf, $volid, $vmid);
	}
    }
}

# smbios: [manufacturer=str][,product=str][,version=str][,serial=str][,uuid=uuid][,sku=str][,family=str][,base64=bool]
my $smbios1_fmt = {
    uuid => {
	type => 'string',
	pattern => '[a-fA-F0-9]{8}(?:-[a-fA-F0-9]{4}){3}-[a-fA-F0-9]{12}',
	format_description => 'UUID',
        description => "Set SMBIOS1 UUID.",
	optional => 1,
    },
    version => {
	type => 'string',
	pattern => '[A-Za-z0-9+\/]+={0,2}',
	format_description => 'Base64 encoded string',
        description => "Set SMBIOS1 version.",
	optional => 1,
    },
    serial => {
	type => 'string',
	pattern => '[A-Za-z0-9+\/]+={0,2}',
	format_description => 'Base64 encoded string',
        description => "Set SMBIOS1 serial number.",
	optional => 1,
    },
    manufacturer => {
	type => 'string',
	pattern => '[A-Za-z0-9+\/]+={0,2}',
	format_description => 'Base64 encoded string',
        description => "Set SMBIOS1 manufacturer.",
	optional => 1,
    },
    product => {
	type => 'string',
	pattern => '[A-Za-z0-9+\/]+={0,2}',
	format_description => 'Base64 encoded string',
        description => "Set SMBIOS1 product ID.",
	optional => 1,
    },
    sku => {
	type => 'string',
	pattern => '[A-Za-z0-9+\/]+={0,2}',
	format_description => 'Base64 encoded string',
        description => "Set SMBIOS1 SKU string.",
	optional => 1,
    },
    family => {
	type => 'string',
	pattern => '[A-Za-z0-9+\/]+={0,2}',
	format_description => 'Base64 encoded string',
        description => "Set SMBIOS1 family string.",
	optional => 1,
    },
    base64 => {
	type => 'boolean',
	description => 'Flag to indicate that the SMBIOS values are base64 encoded',
	optional => 1,
    },
};

sub parse_smbios1 {
    my ($data) = @_;

    my $res = eval { parse_property_string($smbios1_fmt, $data) };
    warn $@ if $@;
    return $res;
}

sub print_smbios1 {
    my ($smbios1) = @_;
    return PVE::JSONSchema::print_property_string($smbios1, $smbios1_fmt);
}

PVE::JSONSchema::register_format('pve-qm-smbios1', $smbios1_fmt);

sub parse_watchdog {
    my ($value) = @_;

    return if !$value;

    my $res = eval { parse_property_string($watchdog_fmt, $value) };
    warn $@ if $@;
    return $res;
}

sub parse_guest_agent {
    my ($conf) = @_;

    return {} if !defined($conf->{agent});

    my $res = eval { parse_property_string($agent_fmt, $conf->{agent}) };
    warn $@ if $@;

    # if the agent is disabled ignore the other potentially set properties
    return {} if !$res->{enabled};
    return $res;
}

sub get_qga_key {
    my ($conf, $key) = @_;
    return undef if !defined($conf->{agent});

    my $agent = parse_guest_agent($conf);
    return $agent->{$key};
}

sub parse_vga {
    my ($value) = @_;

    return {} if !$value;
    my $res = eval { parse_property_string($vga_fmt, $value) };
    warn $@ if $@;
    return $res;
}

sub qemu_created_version_fixups {
    my ($conf, $forcemachine, $kvmver) = @_;

    my $meta = PVE::QemuServer::MetaInfo::parse_meta_info($conf->{meta}) // {};
    my $forced_vers = PVE::QemuServer::Machine::extract_version($forcemachine);

    # check if we need to apply some handling for VMs that always use the latest machine version but
    # had a machine version transition happen that affected HW such that, e.g., an OS config change
    # would be required (we do not want to pin machine version for non-windows OS type)
    my $machine_conf = PVE::QemuServer::Machine::parse_machine($conf->{machine});
    if (
	(!defined($machine_conf->{type}) || $machine_conf->{type} =~ m/^(?:pc|q35|virt)$/) # non-versioned machine
	&& (!defined($meta->{'creation-qemu'}) || !min_version($meta->{'creation-qemu'}, 6, 1)) # created before 6.1
	&& (!$forced_vers || min_version($forced_vers, 6, 1)) # handle snapshot-rollback/migrations
	&& min_version($kvmver, 6, 1) # only need to apply the change since 6.1
    ) {
	my $q35 = PVE::QemuServer::Machine::machine_type_is_q35($conf);
	if ($q35 && $conf->{ostype} && $conf->{ostype} eq 'l26') {
	    # this changed to default-on in Q 6.1 for q35 machines, it will mess with PCI slot view
	    # and thus with the predictable interface naming of systemd
	    return ['-global', 'ICH9-LPC.acpi-pci-hotplug-with-bridge-support=off'];
	}
    }
    return;
}

# add JSON properties for create and set function
sub json_config_properties {
    my ($prop, $with_disk_alloc) = @_;

    my $skip_json_config_opts = {
	parent => 1,
	snaptime => 1,
	vmstate => 1,
	runningmachine => 1,
	runningcpu => 1,
	meta => 1,
    };

    foreach my $opt (keys %$confdesc) {
	next if $skip_json_config_opts->{$opt};

	if ($with_disk_alloc && is_valid_drivename($opt)) {
	    $prop->{$opt} = $PVE::QemuServer::Drive::drivedesc_hash_with_alloc->{$opt};
	} else {
	    $prop->{$opt} = $confdesc->{$opt};
	}
    }

    return $prop;
}

# Properties that we can read from an OVF file
sub json_ovf_properties {
    my $prop = {};

    for my $device (PVE::QemuServer::Drive::valid_drive_names()) {
	$prop->{$device} = {
	    type => 'string',
	    format => 'pve-volume-id-or-absolute-path',
	    description => "Disk image that gets imported to $device",
	    optional => 1,
	};
    }

    $prop->{cores} = {
	type => 'integer',
	description => "The number of CPU cores.",
	optional => 1,
    };
    $prop->{memory} = {
	type => 'integer',
	description => "Amount of RAM for the VM in MB.",
	optional => 1,
    };
    $prop->{name} = {
	type => 'string',
	description => "Name of the VM.",
	optional => 1,
    };

    return $prop;
}

# return copy of $confdesc_cloudinit to generate documentation
sub cloudinit_config_properties {

    return dclone($confdesc_cloudinit);
}

sub cloudinit_pending_properties {
    my $p = {
	map { $_ => 1 } keys $confdesc_cloudinit->%*,
	name => 1,
    };
    $p->{"net$_"} = 1 for 0..($MAX_NETS-1);
    return $p;
}

sub check_type {
    my ($key, $value, $schema) = @_;

    die "check_type: no schema defined\n" if !$schema;

    die "unknown setting '$key'\n" if !$schema->{$key};

    my $type = $schema->{$key}->{type};

    if (!defined($value)) {
	die "got undefined value\n";
    }

    if ($value =~ m/[\n\r]/) {
	die "property contains a line feed\n";
    }

    if ($type eq 'boolean') {
	return 1 if ($value eq '1') || ($value =~ m/^(on|yes|true)$/i);
	return 0 if ($value eq '0') || ($value =~ m/^(off|no|false)$/i);
	die "type check ('boolean') failed - got '$value'\n";
    } elsif ($type eq 'integer') {
	return int($1) if $value =~ m/^(\d+)$/;
	die "type check ('integer') failed - got '$value'\n";
    } elsif ($type eq 'number') {
        return $value if $value =~ m/^(\d+)(\.\d+)?$/;
        die "type check ('number') failed - got '$value'\n";
    } elsif ($type eq 'string') {
	if (my $fmt = $schema->{$key}->{format}) {
	    PVE::JSONSchema::check_format($fmt, $value);
	    return $value;
	}
	$value =~ s/^\"(.*)\"$/$1/;
	return $value;
    } else {
	die "internal error"
    }
}

sub destroy_vm {
    my ($storecfg, $vmid, $skiplock, $replacement_conf, $purge_unreferenced) = @_;

    eval { PVE::QemuConfig::cleanup_fleecing_images($vmid, $storecfg) };
    log_warn("attempt to clean up left-over fleecing images failed - $@") if $@;

    my $conf = PVE::QemuConfig->load_config($vmid);

    if (!$skiplock && !PVE::QemuConfig->has_lock($conf, 'suspended')) {
	PVE::QemuConfig->check_lock($conf);
    }

    if ($conf->{template}) {
	# check if any base image is still used by a linked clone
	PVE::QemuConfig->foreach_volume_full($conf, { include_unused => 1 }, sub {
		my ($ds, $drive) = @_;
		return if drive_is_cdrom($drive);

		my $volid = $drive->{file};
		return if !$volid || $volid =~ m|^/|;

		die "base volume '$volid' is still in use by linked cloned\n"
		    if PVE::Storage::volume_is_base_and_used($storecfg, $volid);

	});
    }

    my $volids = {};
    my $remove_owned_drive = sub {
	my ($ds, $drive) = @_;
 	return if drive_is_cdrom($drive, 1);

	my $volid = $drive->{file};
	return if !$volid || $volid =~ m|^/|;
	return if $volids->{$volid};

	my ($path, $owner) = PVE::Storage::path($storecfg, $volid);
	return if !$path || !$owner || ($owner != $vmid);

	$volids->{$volid} = 1;
	eval { PVE::Storage::vdisk_free($storecfg, $volid) };
	warn "Could not remove disk '$volid', check manually: $@" if $@;
    };

    # only remove disks owned by this VM (referenced in the config)
    my $include_opts = {
	include_unused => 1,
	extra_keys => ['vmstate'],
    };
    PVE::QemuConfig->foreach_volume_full($conf, $include_opts, $remove_owned_drive);

    for my $snap (values %{$conf->{snapshots}}) {
	next if !defined($snap->{vmstate});
	my $drive = PVE::QemuConfig->parse_volume('vmstate', $snap->{vmstate}, 1);
	next if !defined($drive);
	$remove_owned_drive->('vmstate', $drive);
    }

    PVE::QemuConfig->foreach_volume_full($conf->{pending}, $include_opts, $remove_owned_drive);

    if ($purge_unreferenced) { # also remove unreferenced disk
	my $vmdisks = PVE::Storage::vdisk_list($storecfg, undef, $vmid, undef, 'images');
	PVE::Storage::foreach_volid($vmdisks, sub {
	    my ($volid, $sid, $volname, $d) = @_;
	    eval { PVE::Storage::vdisk_free($storecfg, $volid) };
	    warn $@ if $@;
	});
    }

    eval { delete_ifaces_ipams_ips($conf, $vmid)};
    warn $@ if $@;

    if (defined $replacement_conf) {
	PVE::QemuConfig->write_config($vmid, $replacement_conf);
    } else {
	PVE::QemuConfig->destroy_config($vmid);
    }
}

my $fleecing_section_schema = {
    'fleecing-images' => {
	type => 'string',
	format => 'pve-volume-id-list',
	description => "For internal use only. List of fleecing images allocated during backup."
	   ." If no backup is running, these are left-overs that failed to be removed.",
	optional => 1,
    },
};

sub parse_vm_config {
    my ($filename, $raw, $strict) = @_;

    return if !defined($raw);

    # note that pending, snapshot and special sections are currently skipped when a backup is taken
    my $res = {
	digest => Digest::SHA::sha1_hex($raw),
	snapshots => {},
	pending => undef,
	'special-sections' => {},
    };

    my $handle_error = sub {
	my ($msg) = @_;

	if ($strict) {
	    die $msg;
	} else {
	    warn $msg;
	}
    };

    $filename =~ m|/qemu-server/(\d+)\.conf$|
	|| die "got strange filename '$filename'";

    my $vmid = $1;

    my $conf = $res;
    my $descr;
    my $finish_description = sub {
	if (defined($descr)) {
	    $descr =~ s/\s+$//;
	    $conf->{description} = $descr;
	}
	$descr = undef;
    };

    my $special_schemas = {
	cloudinit => $confdesc, # not actually used right now, see below
	fleecing => $fleecing_section_schema,
    };
    my $special_sections_re_string = join('|', keys $special_schemas->%*);
    my $special_sections_re_1 = qr/($special_sections_re_string)/;

    my $section = { name => '', type => 'main', schema => $confdesc };

    my @lines = split(/\n/, $raw);
    foreach my $line (@lines) {
	next if $line =~ m/^\s*$/;

	if ($line =~ m/^\[PENDING\]\s*$/i) {
	    $section = { name => 'pending', type => 'pending', schema => $confdesc };
	    $finish_description->();
	    $handle_error->("vm $vmid - duplicate section: $section->{name}\n")
		if defined($res->{$section->{name}});
	    $conf = $res->{$section->{name}} = {};
	    next;
	} elsif ($line =~ m/^\[special:$special_sections_re_1\]\s*$/i) {
	    $section = { name => $1, type => 'special', schema => $special_schemas->{$1} };
	    $finish_description->();
	    $handle_error->("vm $vmid - duplicate special section: $section->{name}\n")
		if defined($res->{'special-sections'}->{$section->{name}});
	    $conf = $res->{'special-sections'}->{$section->{name}} = {};
	    next;

	} elsif ($line =~ m/^\[([a-z][a-z0-9_\-]+)\]\s*$/i) {
	    $section = { name => $1, type => 'snapshot', schema => $confdesc };
	    $finish_description->();
	    $handle_error->("vm $vmid - duplicate snapshot section: $section->{name}\n")
		if defined($res->{snapshots}->{$section->{name}});
	    $conf = $res->{snapshots}->{$section->{name}} = {};
	    next;
	} elsif ($line =~ m/^\[([^\]]*)\]\s*$/i) {
	    my $unknown_section = $1;
	    $section = undef;
	    $finish_description->();
	    $handle_error->("vm $vmid - skipping unknown section: '$unknown_section'\n");
	    next;
	}

	next if !defined($section);

	if ($line =~ m/^\#(.*)$/) {
	    $descr = '' if !defined($descr);
	    $descr .= PVE::Tools::decode_text($1) . "\n";
	    next;
	}

	if ($line =~ m/^(description):\s*(.*\S)\s*$/) {
	    $descr = '' if !defined($descr);
	    $descr .= PVE::Tools::decode_text($2);
	} elsif ($line =~ m/snapstate:\s*(prepare|delete)\s*$/) {
	    $conf->{snapstate} = $1;
	} elsif ($line =~ m/^(args):\s*(.*\S)\s*$/) {
	    my $key = $1;
	    my $value = $2;
	    $conf->{$key} = $value;
	} elsif ($line =~ m/^delete:\s*(.*\S)\s*$/) {
	    my $value = $1;
	    if ($section->{name} eq 'pending' && $section->{type} eq 'pending') {
		$conf->{delete} = $value; # we parse this later
	    } else {
		$handle_error->("vm $vmid - property 'delete' is only allowed in [PENDING]\n");
	    }
	} elsif ($line =~ m/^([a-z][a-z_\-]*\d*):\s*(.+?)\s*$/) {
	    my $key = $1;
	    my $value = $2;
	    if ($section->{name} eq 'cloudinit' && $section->{type} eq 'special') {
		# ignore validation only used for informative purpose
		$conf->{$key} = $value;
		next;
	    }
	    eval { $value = check_type($key, $value, $section->{schema}); };
	    if ($@) {
		$handle_error->("vm $vmid - unable to parse value of '$key' - $@");
	    } else {
		$key = 'ide2' if $key eq 'cdrom';
		my $fmt = $section->{schema}->{$key}->{format};
		if ($fmt && $fmt =~ /^pve-qm-(?:ide|scsi|virtio|sata)$/) {
		    my $v = parse_drive($key, $value);
		    if (my $volid = filename_to_volume_id($vmid, $v->{file}, $v->{media})) {
			$v->{file} = $volid;
			$value = print_drive($v);
		    } else {
			$handle_error->("vm $vmid - unable to parse value of '$key'\n");
			next;
		    }
		}

		$conf->{$key} = $value;
	    }
	} else {
	    $handle_error->("vm $vmid - unable to parse config: $line\n");
	}
    }

    $finish_description->();
    delete $res->{snapstate}; # just to be sure

    $res->{pending} = {} if !defined($res->{pending});

    return $res;
}

sub write_vm_config {
    my ($filename, $conf) = @_;

    delete $conf->{snapstate}; # just to be sure

    if ($conf->{cdrom}) {
	die "option ide2 conflicts with cdrom\n" if $conf->{ide2};
	$conf->{ide2} = $conf->{cdrom};
	delete $conf->{cdrom};
    }

    # we do not use 'smp' any longer
    if ($conf->{sockets}) {
	delete $conf->{smp};
    } elsif ($conf->{smp}) {
	$conf->{sockets} = $conf->{smp};
	delete $conf->{cores};
	delete $conf->{smp};
    }

    my $used_volids = {};

    my $cleanup_config = sub {
	my ($cref, $pending, $snapname) = @_;

	foreach my $key (keys %$cref) {
	    next if $key eq 'digest' || $key eq 'description' || $key eq 'snapshots' ||
		$key eq 'snapstate' || $key eq 'pending' || $key eq 'special-sections';
	    my $value = $cref->{$key};
	    if ($key eq 'delete') {
		die "propertry 'delete' is only allowed in [PENDING]\n"
		    if !$pending;
		# fixme: check syntax?
		next;
	    }
	    eval { $value = check_type($key, $value, $confdesc); };
	    die "unable to parse value of '$key' - $@" if $@;

	    $cref->{$key} = $value;

	    if (!$snapname && is_valid_drivename($key)) {
		my $drive = parse_drive($key, $value);
		$used_volids->{$drive->{file}} = 1 if $drive && $drive->{file};
	    }
	}
    };

    &$cleanup_config($conf);

    &$cleanup_config($conf->{pending}, 1);

    foreach my $snapname (keys %{$conf->{snapshots}}) {
	die "internal error: snapshot name '$snapname' is forbidden" if lc($snapname) eq 'pending';
	&$cleanup_config($conf->{snapshots}->{$snapname}, undef, $snapname);
    }

    # remove 'unusedX' settings if we re-add a volume
    foreach my $key (keys %$conf) {
	my $value = $conf->{$key};
	if ($key =~ m/^unused/ && $used_volids->{$value}) {
	    delete $conf->{$key};
	}
    }

    my $generate_raw_config = sub {
	my ($conf, $pending) = @_;

	my $raw = '';

	# add description as comment to top of file
	if (defined(my $descr = $conf->{description})) {
	    if ($descr) {
		foreach my $cl (split(/\n/, $descr)) {
		    $raw .= '#' .  PVE::Tools::encode_text($cl) . "\n";
		}
	    } else {
		$raw .= "#\n" if $pending;
	    }
	}

	foreach my $key (sort keys %$conf) {
	    next if $key =~ /^(digest|description|pending|snapshots|special-sections)$/;
	    $raw .= "$key: $conf->{$key}\n";
	}
	return $raw;
    };

    my $raw = &$generate_raw_config($conf);

    if (scalar(keys %{$conf->{pending}})){
	$raw .= "\n[PENDING]\n";
	$raw .= &$generate_raw_config($conf->{pending}, 1);
    }

    for my $special (sort keys $conf->{'special-sections'}->%*) {
	next if $special eq 'cloudinit' && !PVE::QemuConfig->has_cloudinit($conf);
	$raw .= "\n[special:$special]\n";
	$raw .= &$generate_raw_config($conf->{'special-sections'}->{$special});
    }

    foreach my $snapname (sort keys %{$conf->{snapshots}}) {
	$raw .= "\n[$snapname]\n";
	$raw .= &$generate_raw_config($conf->{snapshots}->{$snapname});
    }

    return $raw;
}

sub load_defaults {

    my $res = {};

    # we use static defaults from our JSON schema configuration
    foreach my $key (keys %$confdesc) {
	if (defined(my $default = $confdesc->{$key}->{default})) {
	    $res->{$key} = $default;
	}
    }

    return $res;
}

sub config_list {
    my $vmlist = PVE::Cluster::get_vmlist();
    my $res = {};
    return $res if !$vmlist || !$vmlist->{ids};
    my $ids = $vmlist->{ids};
    my $nodename = nodename();

    foreach my $vmid (keys %$ids) {
	my $d = $ids->{$vmid};
	next if !$d->{node} || $d->{node} ne $nodename;
	next if !$d->{type} || $d->{type} ne 'qemu';
	$res->{$vmid}->{exists} = 1;
    }
    return $res;
}

sub check_non_migratable_resources {
    my ($conf, $state, $noerr) = @_;

    my @blockers = ();
    if ($state) {
	push @blockers, "amd-sev" if $conf->{"amd-sev"};
	push @blockers, "virtiofs" if PVE::QemuServer::Virtiofs::virtiofs_enabled($conf);
    }

    if (scalar(@blockers) && !$noerr) {
	die "Cannot live-migrate, snapshot (with RAM), or hibernate a VM with: "
	    . join(', ', @blockers) ."\n";
    }

    return @blockers;
}

# test if VM uses local resources (to prevent migration)
sub check_local_resources {
    my ($conf, $state, $noerr) = @_;

    my @loc_res = ();
    my $mapped_res = {};

    my @non_migratable_resources = check_non_migratable_resources($conf, $state, $noerr);
    push(@loc_res, @non_migratable_resources);

    my $nodelist = PVE::Cluster::get_nodelist();
    my $pci_map = PVE::Mapping::PCI::config();
    my $usb_map = PVE::Mapping::USB::config();
    my $dir_map = PVE::Mapping::Dir::config();

    my $missing_mappings_by_node = { map { $_ => [] } @$nodelist };

    my $add_missing_mapping = sub {
	my ($type, $key, $id) = @_;
	for my $node (@$nodelist) {
	    my $entry;
	    if ($type eq 'pci') {
		$entry = PVE::Mapping::PCI::get_node_mapping($pci_map, $id, $node);
	    } elsif ($type eq 'usb') {
		$entry = PVE::Mapping::USB::get_node_mapping($usb_map, $id, $node);
	    } elsif ($type eq 'dir') {
		$entry = PVE::Mapping::Dir::get_node_mapping($dir_map, $id, $node);
	    }
	    if (!scalar($entry->@*)) {
		push @{$missing_mappings_by_node->{$node}}, $key;
	    }
	}
    };

    push @loc_res, "hostusb" if $conf->{hostusb}; # old syntax
    push @loc_res, "hostpci" if $conf->{hostpci}; # old syntax

    push @loc_res, "ivshmem" if $conf->{ivshmem};

    foreach my $k (keys %$conf) {
	if ($k =~ m/^usb/) {
	    my $entry = parse_property_string('pve-qm-usb', $conf->{$k});
	    next if $entry->{host} && $entry->{host} =~ m/^spice$/i;
	    if (my $name = $entry->{mapping}) {
		$add_missing_mapping->('usb', $k, $name);
		$mapped_res->{$k} = { name => $name };
	    }
	}
	if ($k =~ m/^hostpci/) {
	    my $entry = parse_property_string('pve-qm-hostpci', $conf->{$k});
	    if (my $name = $entry->{mapping}) {
		$add_missing_mapping->('pci', $k, $name);
		my $mapped_device = { name => $name };
		$mapped_res->{$k} = $mapped_device;

		if ($pci_map->{ids}->{$name}->{'live-migration-capable'}) {
		    $mapped_device->{'live-migration'} = 1;
		    # don't add mapped device with live migration as blocker
		    next;
		}

		# don't add mapped devices as blocker for offline migration but still iterate over
		# all mappings above to collect on which nodes they are available.
		next if !$state;
	    }
	}
	if ($k =~ m/^virtiofs/) {
	    my $entry = parse_property_string('pve-qm-virtiofs', $conf->{$k});
	    $add_missing_mapping->('dir', $k, $entry->{dirid});
	    $mapped_res->{$k} = { name => $entry->{dirid} };
	}
	# sockets are safe: they will recreated be on the target side post-migrate
	next if $k =~ m/^serial/ && ($conf->{$k} eq 'socket');
	push @loc_res, $k if $k =~ m/^(usb|hostpci|serial|parallel|virtiofs)\d+$/;
    }

    die "VM uses local resources\n" if scalar @loc_res && !$noerr;

    return wantarray ? (\@loc_res, $mapped_res, $missing_mappings_by_node) : \@loc_res;
}

# check if used storages are available on all nodes (use by migrate)
sub check_storage_availability {
    my ($storecfg, $conf, $node) = @_;

    PVE::QemuConfig->foreach_volume($conf, sub {
	my ($ds, $drive) = @_;

	my $volid = $drive->{file};
	return if !$volid;

	my ($sid, $volname) = PVE::Storage::parse_volume_id($volid, 1);
	return if !$sid;

	# check if storage is available on both nodes
	my $scfg = PVE::Storage::storage_check_enabled($storecfg, $sid);
	PVE::Storage::storage_check_enabled($storecfg, $sid, $node);

	my ($vtype) = PVE::Storage::parse_volname($storecfg, $volid);

	die "$volid: content type '$vtype' is not available on storage '$sid'\n"
	    if !$scfg->{content}->{$vtype};
   });
}

# list nodes where all VM images are available (used by has_feature API)
sub shared_nodes {
    my ($conf, $storecfg) = @_;

    my $nodelist = PVE::Cluster::get_nodelist();
    my $nodehash = { map { $_ => 1 } @$nodelist };
    my $nodename = nodename();

    PVE::QemuConfig->foreach_volume($conf, sub {
	my ($ds, $drive) = @_;

	my $volid = $drive->{file};
	return if !$volid;

	my ($storeid, $volname) = PVE::Storage::parse_volume_id($volid, 1);
	if ($storeid) {
	    my $scfg = PVE::Storage::storage_config($storecfg, $storeid);
	    if ($scfg->{disable}) {
		$nodehash = {};
	    } elsif (my $avail = $scfg->{nodes}) {
		foreach my $node (keys %$nodehash) {
		    delete $nodehash->{$node} if !$avail->{$node};
		}
	    } elsif (!$scfg->{shared}) {
		foreach my $node (keys %$nodehash) {
		    delete $nodehash->{$node} if $node ne $nodename
		}
	    }
	}
    });

    return $nodehash
}

sub check_local_storage_availability {
    my ($conf, $storecfg) = @_;

    my $nodelist = PVE::Cluster::get_nodelist();
    my $nodehash = { map { $_ => {} } @$nodelist };

    PVE::QemuConfig->foreach_volume($conf, sub {
	my ($ds, $drive) = @_;

	my $volid = $drive->{file};
	return if !$volid;

	my ($storeid, $volname) = PVE::Storage::parse_volume_id($volid, 1);
	if ($storeid) {
	    my $scfg = PVE::Storage::storage_config($storecfg, $storeid);

	    if ($scfg->{disable}) {
		foreach my $node (keys %$nodehash) {
		    $nodehash->{$node}->{unavailable_storages}->{$storeid} = 1;
		}
	    } elsif (my $avail = $scfg->{nodes}) {
		foreach my $node (keys %$nodehash) {
		    if (!$avail->{$node}) {
			$nodehash->{$node}->{unavailable_storages}->{$storeid} = 1;
		    }
		}
	    }
	}
    });

    foreach my $node (values %$nodehash) {
	if (my $unavail = $node->{unavailable_storages}) {
	    $node->{unavailable_storages} = [ sort keys %$unavail ];
	}
    }

    return $nodehash
}

# Compat only, use assert_config_exists_on_node and vm_running_locally where possible
sub check_running {
    my ($vmid, $nocheck, $node) = @_;

    # $nocheck is set when called during a migration, in which case the config
    # file might still or already reside on the *other* node
    # - because rename has already happened, and current node is source
    # - because rename hasn't happened yet, and current node is target
    # - because rename has happened, current node is target, but hasn't yet
    # processed it yet
    PVE::QemuConfig::assert_config_exists_on_node($vmid, $node) if !$nocheck;
    return PVE::QemuServer::Helpers::vm_running_locally($vmid);
}

sub vzlist {

    my $vzlist = config_list();

    my $fd = IO::Dir->new($PVE::QemuServer::Helpers::var_run_tmpdir) || return $vzlist;

    while (defined(my $de = $fd->read)) {
	next if $de !~ m/^(\d+)\.pid$/;
	my $vmid = $1;
	next if !defined($vzlist->{$vmid});
	if (my $pid = check_running($vmid)) {
	    $vzlist->{$vmid}->{pid} = $pid;
	}
    }

    return $vzlist;
}

our $vmstatus_return_properties = {
    vmid => get_standard_option('pve-vmid'),
    status => {
	description => "QEMU process status.",
	type => 'string',
	enum => ['stopped', 'running'],
    },
    mem => {
	description => "Currently used memory in bytes.",
	type => 'integer',
	optional => 1,
	renderer => 'bytes',
    },
    maxmem => {
	description => "Maximum memory in bytes.",
	type => 'integer',
	optional => 1,
	renderer => 'bytes',
    },
    maxdisk => {
	description => "Root disk size in bytes.",
	type => 'integer',
	optional => 1,
	renderer => 'bytes',
    },
    diskread => {
	description => "The amount of bytes the guest read from it's block devices since the guest"
	    ." was started. (Note: This info is not available for all storage types.)",
	type => 'integer',
	optional => 1,
	renderer => 'bytes',
    },
    diskwrite => {
	description => "The amount of bytes the guest wrote from it's block devices since the guest"
	    ." was started. (Note: This info is not available for all storage types.)",
	type => 'integer',
	optional => 1,
	renderer => 'bytes',
    },
    name => {
	description => "VM (host)name.",
	type => 'string',
	optional => 1,
    },
    netin => {
	description => "The amount of traffic in bytes that was sent to the guest over the network"
	    ." since it was started.",
	type => 'integer',
	optional => 1,
	renderer => 'bytes',
    },
    netout => {
	description => "The amount of traffic in bytes that was sent from the guest over the network"
	    ." since it was started.",
	type => 'integer',
	optional => 1,
	renderer => 'bytes',
    },
    qmpstatus => {
	description => "VM run state from the 'query-status' QMP monitor command.",
	type => 'string',
	optional => 1,
    },
    pid => {
	description => "PID of the QEMU process, if the VM is running.",
	type => 'integer',
	optional => 1,
    },
    uptime => {
	description => "Uptime in seconds.",
	type => 'integer',
	optional => 1,
	renderer => 'duration',
    },
    cpu => {
	description => "Current CPU usage.",
	type => 'number',
	optional => 1,
    },
    cpus => {
	description => "Maximum usable CPUs.",
	type => 'number',
	optional => 1,
    },
    lock => {
	description => "The current config lock, if any.",
	type => 'string',
	optional => 1,
    },
    tags => {
	description  => "The current configured tags, if any",
	type => 'string',
	optional => 1,
    },
    'running-machine' => {
	description => "The currently running machine type (if running).",
	type => 'string',
	optional => 1,
    },
    'running-qemu' => {
	description => "The QEMU version the VM is currently using (if running).",
	type => 'string',
	optional => 1,
    },
    template => {
	description => "Determines if the guest is a template.",
	type => 'boolean',
	optional => 1,
	default => 0,
    },
    serial => {
	description => "Guest has serial device configured.",
	type => 'boolean',
	optional => 1,
    },
};

my $last_proc_pid_stat;

# get VM status information
# This must be fast and should not block ($full == false)
# We only query KVM using QMP if $full == true (this can be slow)
sub vmstatus {
    my ($opt_vmid, $full) = @_;

    my $res = {};

    my $storecfg = PVE::Storage::config();

    my $list = vzlist();
    my $defaults = load_defaults();

    my ($uptime) = PVE::ProcFSTools::read_proc_uptime(1);

    my $cpucount = $cpuinfo->{cpus} || 1;

    foreach my $vmid (keys %$list) {
	next if $opt_vmid && ($vmid ne $opt_vmid);

	my $conf = PVE::QemuConfig->load_config($vmid);

	my $d = { vmid => int($vmid) };
	$d->{pid} = int($list->{$vmid}->{pid}) if $list->{$vmid}->{pid};

	# fixme: better status?
	$d->{status} = $list->{$vmid}->{pid} ? 'running' : 'stopped';

	my $size = PVE::QemuServer::Drive::bootdisk_size($storecfg, $conf);
	if (defined($size)) {
	    $d->{disk} = 0; # no info available
	    $d->{maxdisk} = $size;
	} else {
	    $d->{disk} = 0;
	    $d->{maxdisk} = 0;
	}

	$d->{uuid} = $conf->{uuid} || generate_vm_uuid($vmid,0);

	$d->{cpus} = ($conf->{sockets} || $defaults->{sockets})
	    * ($conf->{cores} || $defaults->{cores});
	$d->{cpus} = $cpucount if $d->{cpus} > $cpucount;
	$d->{cpus} = $conf->{vcpus} if $conf->{vcpus};

	$d->{name} = $conf->{name} || "VM $vmid";
	$d->{arch}  = $conf->{arch} || get_host_arch();
	$d->{maxmem} = get_current_memory($conf->{memory})*(1024*1024);

	if ($conf->{balloon}) {
	    $d->{balloon_min} = $conf->{balloon}*(1024*1024);
	    $d->{shares} = defined($conf->{shares}) ? $conf->{shares}
		: $defaults->{shares};
	}

	$d->{uptime} = 0;
	$d->{cpu} = 0;
	$d->{mem} = 0;

	$d->{netout} = 0;
	$d->{netin} = 0;

	$d->{diskread} = 0;
	$d->{diskwrite} = 0;

        $d->{template} = 1 if PVE::QemuConfig->is_template($conf);

	$d->{pxvditemplate} = 1 if $conf->{pxvditemplate};
	$d->{snapshot} = 1 if $conf->{snapshot};
	$d->{serial} = 1 if conf_has_serial($conf);
	$d->{lock} = $conf->{lock} if $conf->{lock};
	$d->{tags} = $conf->{tags} if defined($conf->{tags});

	$res->{$vmid} = $d;
    }

    my $netdev = PVE::ProcFSTools::read_proc_net_dev();
    foreach my $dev (keys %$netdev) {
	next if $dev !~ m/^tap([1-9]\d*)i/;
	my $vmid = $1;
	my $d = $res->{$vmid};
	next if !$d;

	$d->{netout} += $netdev->{$dev}->{receive};
	$d->{netin} += $netdev->{$dev}->{transmit};

	if ($full) {
	    $d->{nics}->{$dev}->{netout} = int($netdev->{$dev}->{receive});
	    $d->{nics}->{$dev}->{netin} = int($netdev->{$dev}->{transmit});
	}

    }

    my $ctime = gettimeofday;

    foreach my $vmid (keys %$list) {

	my $d = $res->{$vmid};
	my $pid = $d->{pid};
	next if !$pid;

	my $pstat = PVE::ProcFSTools::read_proc_pid_stat($pid);
	next if !$pstat; # not running

	my $used = $pstat->{utime} + $pstat->{stime};

	$d->{uptime} = int(($uptime - $pstat->{starttime})/$cpuinfo->{user_hz});

	if ($pstat->{vsize}) {
	    $d->{mem} = int(($pstat->{rss}/$pstat->{vsize})*$d->{maxmem});
	}

	my $old = $last_proc_pid_stat->{$pid};
	if (!$old) {
	    $last_proc_pid_stat->{$pid} = {
		time => $ctime,
		used => $used,
		cpu => 0,
	    };
	    next;
	}

	my $dtime = ($ctime -  $old->{time}) * $cpucount * $cpuinfo->{user_hz};

	if ($dtime > 1000) {
	    my $dutime = $used -  $old->{used};

	    $d->{cpu} = (($dutime/$dtime)* $cpucount) / $d->{cpus};
	    $last_proc_pid_stat->{$pid} = {
		time => $ctime,
		used => $used,
		cpu => $d->{cpu},
	    };
	} else {
	    $d->{cpu} = $old->{cpu};
	}
    }

    return $res if !$full;

    my $qmpclient = PVE::QMPClient->new();

    my $ballooncb = sub {
	my ($vmid, $resp) = @_;

	my $info = $resp->{'return'};
	return if !$info->{max_mem};

	my $d = $res->{$vmid};

	# use memory assigned to VM
	$d->{maxmem} = $info->{max_mem};
	$d->{balloon} = $info->{actual};

	if (defined($info->{total_mem}) && defined($info->{free_mem})) {
	    $d->{mem} = $info->{total_mem} - $info->{free_mem};
	    $d->{freemem} = $info->{free_mem};
	}

	$d->{ballooninfo} = $info;
    };

    my $blockstatscb = sub {
	my ($vmid, $resp) = @_;
	my $data = $resp->{'return'} || [];
	my $totalrdbytes = 0;
	my $totalwrbytes = 0;

	for my $blockstat (@$data) {
	    $totalrdbytes = $totalrdbytes + $blockstat->{stats}->{rd_bytes};
	    $totalwrbytes = $totalwrbytes + $blockstat->{stats}->{wr_bytes};

	    $blockstat->{device} =~ s/drive-//;
	    $res->{$vmid}->{blockstat}->{$blockstat->{device}} = $blockstat->{stats};
	}
	$res->{$vmid}->{diskread} = $totalrdbytes;
	$res->{$vmid}->{diskwrite} = $totalwrbytes;
    };

    my $machinecb = sub {
	my ($vmid, $resp) = @_;
	my $data = $resp->{'return'} || [];

	$res->{$vmid}->{'running-machine'} =
	    PVE::QemuServer::Machine::current_from_query_machines($data);
    };

    my $versioncb = sub {
	my ($vmid, $resp) = @_;
	my $data = $resp->{'return'} // {};
	my $version = 'unknown';

	if (my $v = $data->{qemu}) {
	    $version = $v->{major} . "." . $v->{minor} . "." . $v->{micro};
	}

	$res->{$vmid}->{'running-qemu'} = $version;
    };

    my $statuscb = sub {
	my ($vmid, $resp) = @_;

	$qmpclient->queue_cmd($vmid, $blockstatscb, 'query-blockstats');
	$qmpclient->queue_cmd($vmid, $machinecb, 'query-machines');
	$qmpclient->queue_cmd($vmid, $versioncb, 'query-version');
	# this fails if ballon driver is not loaded, so this must be
	# the last command (following command are aborted if this fails).
	$qmpclient->queue_cmd($vmid, $ballooncb, 'query-balloon');

	my $status = 'unknown';
	if (!defined($status = $resp->{'return'}->{status})) {
	    warn "unable to get VM status\n";
	    return;
	}

	$res->{$vmid}->{qmpstatus} = $resp->{'return'}->{status};
    };

    foreach my $vmid (keys %$list) {
	next if $opt_vmid && ($vmid ne $opt_vmid);
	next if !$res->{$vmid}->{pid}; # not running
	$qmpclient->queue_cmd($vmid, $statuscb, 'query-status');
    }

    $qmpclient->queue_execute(undef, 2);

    foreach my $vmid (keys %$list) {
	next if $opt_vmid && ($vmid ne $opt_vmid);
	next if !$res->{$vmid}->{pid}; #not running

	# we can't use the $qmpclient since it might have already aborted on
	# 'query-balloon', but this might also fail for older versions...
	my $qemu_support = eval { mon_cmd($vmid, "query-proxmox-support") };
	$res->{$vmid}->{'proxmox-support'} = $qemu_support // {};
    }

    foreach my $vmid (keys %$list) {
	next if $opt_vmid && ($vmid ne $opt_vmid);
	$res->{$vmid}->{qmpstatus} = $res->{$vmid}->{status} if !$res->{$vmid}->{qmpstatus};
    }

    return $res;
}

sub conf_has_serial {
    my ($conf) = @_;

    for (my $i = 0; $i < $MAX_SERIAL_PORTS; $i++)  {
	if ($conf->{"serial$i"}) {
	    return 1;
	}
    }

    return 0;
}

sub conf_has_audio {
    my ($conf, $id) = @_;

    $id //= 0;
    my $audio = $conf->{"audio$id"};
    return if !defined($audio);

    my $audioproperties = parse_property_string($audio_fmt, $audio);
    my $audiodriver = $audioproperties->{driver} // 'spice';

    return {
	dev => $audioproperties->{device},
	dev_id => "audiodev$id",
	backend => $audiodriver,
	backend_id => "$audiodriver-backend${id}",
    };
}

sub audio_devs {
    my ($audio, $audiopciaddr, $machine_version) = @_;

    my $devs = [];

    my $id = $audio->{dev_id};
    my $audiodev = "";
    if (min_version($machine_version, 4, 2)) {
	$audiodev = ",audiodev=$audio->{backend_id}";
    }

    if ($audio->{dev} eq 'AC97') {
	push @$devs, '-device', "AC97,id=${id}${audiopciaddr}$audiodev";
    } elsif ($audio->{dev} =~ /intel\-hda$/) {
	push @$devs, '-device', "$audio->{dev},id=${id}${audiopciaddr}";
	push @$devs, '-device', "hda-micro,id=${id}-codec0,bus=${id}.0,cad=0$audiodev";
	push @$devs, '-device', "hda-duplex,id=${id}-codec1,bus=${id}.0,cad=1$audiodev";
    } else {
	die "unknown audio device '$audio->{dev}', implement me!";
    }

    push @$devs, '-audiodev', "$audio->{backend},id=$audio->{backend_id}";

    return $devs;
}

sub get_tpm_paths {
    my ($vmid) = @_;
    return {
	socket => "/var/run/qemu-server/$vmid.swtpm",
	pid => "/var/run/qemu-server/$vmid.swtpm.pid",
    };
}

sub add_tpm_device {
    my ($vmid, $devices, $conf) = @_;

    return if !$conf->{tpmstate0};

    my $paths = get_tpm_paths($vmid);

    push @$devices, "-chardev", "socket,id=tpmchar,path=$paths->{socket}";
    push @$devices, "-tpmdev", "emulator,id=tpmdev,chardev=tpmchar";
    my $arch = $conf->{arch} // get_host_arch();
    if ($arch eq 'x86_64'){
    push @$devices, "-device", "tpm-tis,tpmdev=tpmdev";
    }else{
    push @$devices, "-device", "tpm-tis-device,tpmdev=tpmdev";
    }
}

sub start_swtpm {
    my ($storecfg, $vmid, $tpmdrive, $migration) = @_;

    return if !$tpmdrive;

    my $state;
    my $tpm = parse_drive("tpmstate0", $tpmdrive);
    my ($storeid) = PVE::Storage::parse_volume_id($tpm->{file}, 1);
    if ($storeid) {
	my $format = checked_volume_format($storecfg, $tpm->{file});
	die "swtpm currently only supports 'raw' state volumes\n" if $format ne 'raw';
	$state = PVE::Storage::map_volume($storecfg, $tpm->{file});
    } else {
	$state = $tpm->{file};
    }

    my $paths = get_tpm_paths($vmid);

    # during migration, we will get state from remote
    #
    if (!$migration) {
	# run swtpm_setup to create a new TPM state if it doesn't exist yet
	my $setup_cmd = [
	    "swtpm_setup",
	    "--tpmstate",
	    "file://$state",
	    "--createek",
	    "--create-ek-cert",
	    "--create-platform-cert",
	    "--lock-nvram",
	    "--config",
	    "/etc/swtpm_setup.conf", # do not use XDG configs
	    "--runas",
	    "0", # force creation as root, error if not possible
	    "--not-overwrite", # ignore existing state, do not modify
	];

	push @$setup_cmd, "--tpm2" if $tpm->{version} && $tpm->{version} eq 'v2.0';
	# TPM 2.0 supports ECC crypto, use if possible
	push @$setup_cmd, "--ecc" if $tpm->{version} && $tpm->{version} eq 'v2.0';

	run_command($setup_cmd, outfunc => sub {
	    print "swtpm_setup: $1\n";
	});
    }

    # Used to distinguish different invocations in the log.
    my $log_prefix = "[id=" . int(time()) . "] ";

    my $emulator_cmd = [
	"swtpm",
	"socket",
	"--tpmstate",
	"backend-uri=file://$state,mode=0600",
	"--ctrl",
	"type=unixio,path=$paths->{socket},mode=0600",
	"--pid",
	"file=$paths->{pid}",
	"--terminate", # terminate on QEMU disconnect
	"--daemon",
	"--log",
	"file=/run/qemu-server/$vmid-swtpm.log,level=1,prefix=$log_prefix",
    ];
    push @$emulator_cmd, "--tpm2" if $tpm->{version} && $tpm->{version} eq 'v2.0';
    run_command($emulator_cmd, outfunc => sub { print $1; });

    my $tries = 100; # swtpm may take a bit to start before daemonizing, wait up to 5s for pid
    while (! -e $paths->{pid}) {
	die "failed to start swtpm: pid file '$paths->{pid}' wasn't created.\n" if --$tries == 0;
	usleep(50_000);
    }

    # return untainted PID of swtpm daemon so it can be killed on error
    file_read_firstline($paths->{pid}) =~ m/(\d+)/;
    return $1;
}

sub vga_conf_has_spice {
    my ($vga) = @_;

    my $vgaconf = parse_vga($vga);
    my $vgatype = $vgaconf->{type};
    return 0 if !$vgatype || $vgatype !~ m/^qxl([234])?$/;

    return $1 || 1;
}

sub get_ovmf_files($$$$) {
    my ($arch, $efidisk, $smm, $amd_sev_type) = @_;

    my $types = $OVMF->{$arch}
	or die "no OVMF images known for architecture '$arch'\n";

    my $type = 'default';
<<<<<<< HEAD
	if (defined($efidisk->{efitype}) && $efidisk->{efitype} eq '4m') {
=======
    if ($arch eq 'x86_64') {
	if ($amd_sev_type && $amd_sev_type eq 'snp') {
	    $type = "4m-snp";
	    my ($ovmf) = $types->{$type}->@*;
	    die "EFI base image '$ovmf' not found\n" if ! -f $ovmf;
	    return ($ovmf);
	} elsif ($amd_sev_type) {
	    $type = "4m-sev";
	} elsif (defined($efidisk->{efitype}) && $efidisk->{efitype} eq '4m') {
>>>>>>> a411016f
	    $type = $smm ? "4m" : "4m-no-smm";
	    $type .= '-ms' if $efidisk->{'pre-enrolled-keys'};
	} else {
	    # TODO: log_warn about use of legacy images for x86_64 with Promxox VE 9
	}


    my ($ovmf_code, $ovmf_vars) = $types->{$type}->@*;
    die "EFI base image '$ovmf_code' not found\n" if ! -f $ovmf_code;
    die "EFI vars image '$ovmf_vars' not found\n" if ! -f $ovmf_vars;

    return ($ovmf_code, $ovmf_vars);
}

# To use query_supported_cpu_flags and query_understood_cpu_flags to get flags
# to use in a QEMU command line (-cpu element), first array_intersect the result
# of query_supported_ with query_understood_. This is necessary because:
#
# a) query_understood_ returns flags the host cannot use and
# b) query_supported_ (rather the QMP call) doesn't actually return CPU
#    flags, but CPU settings - with most of them being flags. Those settings
#    (and some flags, curiously) cannot be specified as a "-cpu" argument.
#
# query_supported_ needs to start up to 2 temporary VMs and is therefore rather
# expensive. If you need the value returned from this, you can get it much
# cheaper from pmxcfs using PVE::Cluster::get_node_kv('cpuflags-$accel') with
# $accel being 'kvm' or 'tcg'.
#
# pvestatd calls this function on startup and whenever the QEMU/KVM version
# changes, automatically populating pmxcfs.
#
# Returns: { kvm => [ flagX, flagY, ... ], tcg => [ flag1, flag2, ... ] }
# since kvm and tcg machines support different flags
#
sub query_supported_cpu_flags {
    my ($arch) = @_;

    $arch //= get_host_arch();
    my $default_machine = PVE::QemuServer::Machine::default_machine_for_arch($arch);

    my $flags = {};

    # FIXME: Once this is merged, the code below should work for ARM as well:
    # https://lists.nongnu.org/archive/html/qemu-devel/2019-06/msg04947.html
    die "QEMU/KVM cannot detect CPU flags on LoongArch64  \n" if
	$arch eq "loongarch64";

    my $kvm_supported = defined(kvm_version());
    my $qemu_cmd = PVE::QemuServer::Helpers::get_command_for_arch($arch);
    my $fakevmid = -1;
    my $pidfile = PVE::QemuServer::Helpers::pidfile_name($fakevmid);

    # Start a temporary (frozen) VM with vmid -1 to allow sending a QMP command
    my $query_supported_run_qemu = sub {
	my ($kvm) = @_;

	my $flags = {};
	my $cmd = [
	    $qemu_cmd,
	    '-machine', $default_machine,
	    '-display', 'none',
	    '-chardev', "socket,id=qmp,path=/var/run/qemu-server/$fakevmid.qmp,server=on,wait=off",
	    '-mon', 'chardev=qmp,mode=control',
	    '-pidfile', $pidfile,
	    '-S', '-daemonize',
		'-cpu', 'max',
	];

	if (!$kvm) {
	    push @$cmd, '-accel', 'tcg';
	}

	my $rc = run_command($cmd, noerr => 1, quiet => 0);
	die "QEMU flag querying VM exited with code " . $rc if $rc;

	eval {
	    my $cmd_result = mon_cmd(
		$fakevmid,
		'query-cpu-model-expansion',
		type => 'full',
		model => { name => 'max' }
	    );

	    my $props = $cmd_result->{model}->{props};
	    foreach my $prop (keys %$props) {
		next if $props->{$prop} ne '1';
		# QEMU returns some flags multiple times, with '_', '.' or '-'
		# (e.g. lahf_lm and lahf-lm; sse4.2, sse4-2 and sse4_2; ...).
		# We only keep those with underscores, to match /proc/cpuinfo
		$prop =~ s/\.|-/_/g;
		$flags->{$prop} = 1;
	    }
	};
	my $err = $@;

	# force stop with 10 sec timeout and 'nocheck', always stop, even if QMP failed
	vm_stop(undef, $fakevmid, 1, 1, 10, 0, 1);

	die $err if $err;

	return [ sort keys %$flags ];
    };

    # We need to query QEMU twice, since KVM and TCG have different supported flags
    PVE::QemuConfig->lock_config($fakevmid, sub {
	$flags->{tcg} = eval { $query_supported_run_qemu->(0) };
	warn "warning: failed querying supported tcg flags: $@\n" if $@;

	if ($kvm_supported) {
	    $flags->{kvm} = eval { $query_supported_run_qemu->(1) };
	    warn "warning: failed querying supported kvm flags: $@\n" if $@;
	}
    });

    return $flags;
}

# Understood CPU flags are written to a file at 'pve-qemu' compile time
my $understood_cpu_flag_dir = "/usr/share/kvm";
sub query_understood_cpu_flags {
    my $arch = get_host_arch();
    my $filepath = "$understood_cpu_flag_dir/recognized-CPUID-flags-$arch";

    die "Cannot query understood QEMU CPU flags for architecture: $arch (file not found)\n"
	if ! -e $filepath;

    my $raw = file_get_contents($filepath);
    $raw =~ s/^\s+|\s+$//g;
    my @flags = split(/\s+/, $raw);

    return \@flags;
}

# Since commit 277d33454f77ec1d1e0bc04e37621e4dd2424b67 in pve-qemu, smm is not off by default
# anymore. But smm=off seems to be required when using SeaBIOS and serial display.
my sub should_disable_smm {
    my ($conf, $vga, $machine) = @_;

    return if $machine =~ m/^(virt|s390-ccw-virtio|pseries)/; # there is no smm flag that could be disabled

    return (!defined($conf->{bios}) || $conf->{bios} eq 'seabios') &&
	$vga->{type} && $vga->{type} =~ m/^(serial\d+|none)$/;
}

my sub print_ovmf_drive_commandlines {
    my ($conf, $storecfg, $vmid, $arch, $q35, $version_guard) = @_;

    my $d = $conf->{efidisk0} ? parse_drive('efidisk0', $conf->{efidisk0}) : undef;

    my $amd_sev_type = get_amd_sev_type($conf);
    die "Attempting to configure SEV-SNP with pflash devices instead of using `-bios`\n"
	if $amd_sev_type && $amd_sev_type eq 'snp';

    my ($ovmf_code, $ovmf_vars) = get_ovmf_files($arch, $d, $q35, $amd_sev_type);

    my $var_drive_str = "if=pflash,unit=1,id=drive-efidisk0";
    if ($d) {
	my ($storeid, $volname) = PVE::Storage::parse_volume_id($d->{file}, 1);
	my ($path, $format) = $d->@{'file', 'format'};
	if ($storeid) {
	    $path = PVE::Storage::path($storecfg, $d->{file});
	    $format //= checked_volume_format($storecfg, $d->{file});
	} elsif (!defined($format)) {
	    die "efidisk format must be specified\n";
	}
	# SPI flash does lots of read-modify-write OPs, without writeback this gets really slow #3329
	if ($path =~ m/^rbd:/) {
	    $var_drive_str .= ',cache=writeback';
	    $path .= ':rbd_cache_policy=writeback'; # avoid write-around, we *need* to cache writes too
	}
	$var_drive_str .= ",format=$format,file=$path";

	$var_drive_str .= ",size=" . (-s $ovmf_vars) if $format eq 'raw' && $version_guard->(4, 1, 2);
	$var_drive_str .= ',readonly=on' if drive_is_read_only($conf, $d);
    } else {
	log_warn("no efidisk configured! Using temporary efivars disk.");
	my $path = "/tmp/$vmid-ovmf.fd";
	PVE::Tools::file_copy($ovmf_vars, $path, -s $ovmf_vars);
	$var_drive_str .= ",format=raw,file=$path";
	$var_drive_str .= ",size=" . (-s $ovmf_vars) if $version_guard->(4, 1, 2);
    }

    return ("if=pflash,unit=0,format=raw,readonly=on,file=$ovmf_code", $var_drive_str);
}

my sub get_vga_properties {
    my ($conf, $arch, $machine_version, $winversion) = @_;

    my $vga = parse_vga($conf->{vga});

    my $qxlnum = vga_conf_has_spice($conf->{vga});
    $vga->{type} = 'qxl' if $qxlnum;

    if (!$vga->{type}) {
	if ($arch ne 'x86_64' && $arch ne 'ppc64') {
	    $vga->{type} = 'virtio';
	} elsif (min_version($machine_version, 2, 9)) {
	    $vga->{type} = (!$winversion || $winversion >= 6) ? 'std' : 'cirrus';
	} else {
	    $vga->{type} = ($winversion >= 6) ? 'std' : 'cirrus';
	}
    }

    return ($vga, $qxlnum);
}

sub config_to_command {
    my ($storecfg, $vmid, $conf, $defaults, $forcemachine, $forcecpu,
        $live_restore_backing) = @_;

    # minimize config for templates, they can only start for backup,
    # so most options besides the disks are irrelevant
    if (PVE::QemuConfig->is_template($conf)) {
	my $newconf = {
	    template => 1, # in case below code checks that
	    kvm => 0, # to prevent an error on hosts without virtualization extensions
	    vga => 'none', # to not start a vnc server
	    scsihw => $conf->{scsihw}, # so that the scsi disks are correctly added
	    bios => $conf->{bios}, # so efidisk gets included if it exists
	    name => $conf->{name}, # so it's correct in the process list
	};

	# copy all disks over
	for my $device (PVE::QemuServer::Drive::valid_drive_names()) {
	    $newconf->{$device} = $conf->{$device};
	}

	# remaining configs stay default

	# mark config to prevent writing it out
	PVE::QemuConfig::NoWrite->mark_config($newconf);

	$conf = $newconf;
    }

    my ($machineFlags, $rtcFlags) = ([], []);
    my $devices = [];
    my $bridges = {};
    my $ostype = $conf->{ostype};
    my $winversion = windows_version($ostype);
    my $kvm = $conf->{kvm};
    my $nodename = nodename();

    my $machine_conf = PVE::QemuServer::Machine::parse_machine($conf->{machine});

    my $arch = PVE::QemuServer::Helpers::get_vm_arch($conf);
    my $kvm_binary = PVE::QemuServer::Helpers::get_command_for_arch($arch);
    my $kvmver = kvm_user_version($kvm_binary);

    if (!$kvmver || $kvmver !~ m/^(\d+)\.(\d+)/ || $1 < 5) {
	$kvmver //= "undefined";
	die "Detected old QEMU binary ('$kvmver', at least 5.0 is required)\n";
    }

    my $machine_type = PVE::QemuServer::Machine::get_vm_machine($conf, $forcemachine, $arch);
    my $machine_version = extract_version($machine_type, $kvmver);
    $kvm //= 1 if is_native_arch($arch);

    $machine_version =~ m/(\d+)\.(\d+)/;
    my ($machine_major, $machine_minor) = ($1, $2);

    if ($kvmver =~ m/^\d+\.\d+\.(\d+)/ && $1 >= 90) {
	warn "warning: Installed QEMU version ($kvmver) is a release candidate, ignoring version checks\n";
    } elsif (!min_version($kvmver, $machine_major, $machine_minor)) {
	die "Installed QEMU version '$kvmver' is too old to run machine type '$machine_type',"
	    ." please upgrade node '$nodename'\n"
    } elsif (!PVE::QemuServer::Machine::can_run_pve_machine_version($machine_version, $kvmver)) {
	my $max_pve_version = PVE::QemuServer::Machine::get_pve_version($machine_version);
	die "Installed qemu-server (max feature level for $machine_major.$machine_minor is"
	    ." pve$max_pve_version) is too old to run machine type '$machine_type', please upgrade"
	    ." node '$nodename'\n";
    }

    # if a specific +pve version is required for a feature, use $version_guard
    # instead of min_version to allow machines to be run with the minimum
    # required version
    my $required_pve_version = 0;
    my $version_guard = sub {
	my ($major, $minor, $pve) = @_;
	return 0 if !min_version($machine_version, $major, $minor, $pve);
	my $max_pve = PVE::QemuServer::Machine::get_pve_version("$major.$minor");
	return 1 if min_version($machine_version, $major, $minor, $max_pve+1);
	$required_pve_version = $pve if $pve && $pve > $required_pve_version;
	return 1;
    };

    if ($kvm && !defined kvm_version()) {
	die "KVM virtualisation configured, but not available. Either disable in VM configuration"
	    ." or enable in BIOS.\n";
    }

    my $q35 = PVE::QemuServer::Machine::machine_type_is_q35($conf);
    my $hotplug_features = parse_hotplug_features(defined($conf->{hotplug}) ? $conf->{hotplug} : '1');
    my $use_old_bios_files = undef;
    ($use_old_bios_files, $machine_type) = qemu_use_old_bios_files($machine_type);

    my $cmd = [];
    if ($conf->{affinity}) {
	push @$cmd, '/usr/bin/taskset', '--cpu-list', '--all-tasks', $conf->{affinity};
    }

    push @$cmd, $kvm_binary;

    push @$cmd, '-id', $vmid;

    my $vmname = $conf->{name} || "vm$vmid";

    push @$cmd, '-name', "$vmname,debug-threads=on";

    # fix nvram poweroff issue on loongarch
	if ( $arch ne 'loongarch64'){
	    push @$cmd, '-no-shutdown';
	}

    my $use_virtio = 0;

    my $qmpsocket = PVE::QemuServer::Helpers::qmp_socket($vmid);
    push @$cmd, '-chardev', "socket,id=qmp,path=$qmpsocket,server=on,wait=off";
    push @$cmd, '-mon', "chardev=qmp,mode=control";

    if (min_version($machine_version, 2, 12)) {
	# QEMU 9.2 introduced a new 'reconnect-ms' option while deprecating the 'reconnect' option
	my $reconnect_param = "reconnect=5";
	if (min_version($kvmver, 9, 2)) { # this depends on the binary version
	    $reconnect_param = "reconnect-ms=5000";
	}
	push @$cmd, '-chardev', "socket,id=qmp-event,path=/var/run/qmeventd.sock,$reconnect_param";
	push @$cmd, '-mon', "chardev=qmp-event,mode=control";
    }

    push @$cmd, '-pidfile' , PVE::QemuServer::Helpers::pidfile_name($vmid);

    push @$cmd, '-daemonize';

    if ($conf->{smbios1} && $arch ne 'ppc64' && $arch ne 's390x') {
	my $smbios_conf = parse_smbios1($conf->{smbios1});
	if ($smbios_conf->{base64}) {
	    # Do not pass base64 flag to qemu
	    delete $smbios_conf->{base64};
	    my $smbios_string = "";
	    foreach my $key (keys %$smbios_conf) {
		my $value;
		if ($key eq "uuid") {
		    $value = $smbios_conf->{uuid}
		} else {
		    $value = decode_base64($smbios_conf->{$key});
		}
		# qemu accepts any binary data, only commas need escaping by double comma
		$value =~ s/,/,,/g;
		$smbios_string .= "," . $key . "=" . $value if $value;
	    }
	    push @$cmd, '-smbios', "type=1" . $smbios_string;
	} else {
	    push @$cmd, '-smbios', "type=1,$conf->{smbios1}";
	}
    }

	# We need to set the uuid to the vm on vdi solution
	if ($conf->{uuid} && $arch ne 'ppc64' && $arch ne 's390x'){
	    push @$cmd, '-smbios', "type=2,serial=$conf->{uuid}";
	}

    if ($conf->{bios} && $conf->{bios} eq 'ovmf' && $arch ne 'ppc64') {
	die "OVMF (UEFI) BIOS is not supported on 32-bit CPU types\n"
	    if !$forcecpu && get_cpu_bitness($conf->{cpu}, $arch) == 32;

	my $amd_sev_type = get_amd_sev_type($conf);
	if ($amd_sev_type && $amd_sev_type eq 'snp') {
	    if (defined($conf->{efidisk0})) {
		log_warn("EFI disks are not supported with SEV-SNP and will be ignored");
	    }
	    push $cmd->@*, '-bios', get_ovmf_files($arch, undef, undef, $amd_sev_type);
	} else {
	    my ($code_drive_str, $var_drive_str) = print_ovmf_drive_commandlines(
		$conf, $storecfg, $vmid, $arch, $q35, $version_guard);
	    push $cmd->@*, '-drive', $code_drive_str;
	    push $cmd->@*, '-drive', $var_drive_str;
	}
    }

    if ($q35 && $arch eq 'x86_64') { # tell QEMU to load q35 config early
	# we use different pcie-port hardware for qemu >= 4.0 for passthrough
	if (min_version($machine_version, 4, 0)) {
	    push @$devices, '-readconfig', '/usr/share/qemu-server/pve-q35-4.0.cfg';
	} else {
	    push @$devices, '-readconfig', '/usr/share/qemu-server/pve-q35.cfg';
	}
    }
	if ($arch ne 'x86_64' && $arch ne 'ppc64' && $arch ne 's390x' ) {
        unshift @$devices, '-readconfig', '/usr/share/qemu-server/pve-port.cfg';
    }

    if (defined(my $fixups = qemu_created_version_fixups($conf, $forcemachine, $kvmver))) {
	push @$cmd, $fixups->@*;
    }

    if ($conf->{vmgenid} && $arch eq 'x86_64' ) {
	push @$devices, '-device', 'vmgenid,guid='.$conf->{vmgenid};
    }

    # add usb controllers
    my @usbcontrollers = PVE::QemuServer::USB::get_usb_controllers(
	$conf, $bridges, $arch, $machine_type, $machine_version);
    push @$devices, @usbcontrollers if @usbcontrollers;

    my ($vga, $qxlnum) = get_vga_properties($conf, $arch, $machine_version, $winversion);

    # enable absolute mouse coordinates (needed by vnc)
    my $tablet = $conf->{tablet};
    if (!defined($tablet)) {
	$tablet = $defaults->{tablet};
	$tablet = 0 if $qxlnum; # disable for spice because it is not needed
	$tablet = 0 if $vga->{type} =~ m/^serial\d+$/; # disable if we use serial terminal (no vga card)
    }

    if ($tablet) {
	push @$devices, '-device', print_tabletdevice_full($conf, $arch) if $tablet;
	my $kbd = print_keyboarddevice_full($conf, $arch);
	push @$devices, '-device', $kbd if defined($kbd);
    }

    my $bootorder = device_bootorder($conf);

    # host pci device passthrough
    my ($kvm_off, $gpu_passthrough, $legacy_igd, $pci_devices) = PVE::QemuServer::PCI::print_hostpci_devices(
	$vmid, $conf, $devices, $vga, $winversion, $bridges, $arch, $machine_type, $bootorder);

    # usb devices
    my $usb_dev_features = {};
    $usb_dev_features->{spice_usb3} = 1 if min_version($machine_version, 4, 0);

    my @usbdevices = PVE::QemuServer::USB::get_usb_devices(
	$conf, $usb_dev_features, $bootorder, $machine_version);
    push @$devices, @usbdevices if @usbdevices;

    # serial devices
    for (my $i = 0; $i < $MAX_SERIAL_PORTS; $i++)  {
	my $path = $conf->{"serial$i"} or next;
	if ($path eq 'socket') {
	    my $socket = "/var/run/qemu-server/${vmid}.serial$i";
	    push @$devices, '-chardev', "socket,id=serial$i,path=$socket,server=on,wait=off";
	    # On aarch64, serial0 is the UART device. QEMU only allows
	    # connecting UART devices via the '-serial' command line, as
	    # the device has a fixed slot on the hardware...
	    if ($arch ne 'x86_64' && $i == 0) {
		push @$devices, '-serial', "chardev:serial$i";
	    } else {
		push @$devices, '-device', "isa-serial,chardev=serial$i";
	    }
	} else {
	    die "no such serial device\n" if ! -c $path;
	    push @$devices, '-chardev', "serial,id=serial$i,path=$path";
	    push @$devices, '-device', "isa-serial,chardev=serial$i";
	}
    }

    # parallel devices
    for (my $i = 0; $i < $MAX_PARALLEL_PORTS; $i++)  {
	if (my $path = $conf->{"parallel$i"}) {
	    die "no such parallel device\n" if ! -c $path;
	    my $devtype = $path =~ m!^/dev/usb/lp! ? 'serial' : 'parallel';
	    push @$devices, '-chardev', "$devtype,id=parallel$i,path=$path";
	    push @$devices, '-device', "isa-parallel,chardev=parallel$i";
	}
    }

    if (min_version($machine_version, 4, 0) && (my $audio = conf_has_audio($conf))) {
	my $audiopciaddr = print_pci_addr("audio0", $bridges, $arch, $machine_type);
	my $audio_devs = audio_devs($audio, $audiopciaddr, $machine_version);
	push @$devices, @$audio_devs;
    }

    # Add a TPM only if the VM is not a template,
    # to support backing up template VMs even if the TPM disk is write-protected.
    add_tpm_device($vmid, $devices, $conf) if (!PVE::QemuConfig->is_template($conf));

    my $sockets = 1;
    $sockets = $conf->{smp} if $conf->{smp}; # old style - no longer iused
    $sockets = $conf->{sockets} if  $conf->{sockets};

    my $cores = $conf->{cores} || 1;

    my $maxcpus = $sockets * $cores;

    my $vcpus = $conf->{vcpus} ? $conf->{vcpus} : $maxcpus;

    my $allowed_vcpus = $cpuinfo->{cpus};

    die "MAX $allowed_vcpus vcpus allowed per VM on this node\n" if ($allowed_vcpus < $maxcpus);

    if ($hotplug_features->{cpu} && min_version($machine_version, 2, 7)) {
	push @$cmd, '-smp', "1,sockets=$sockets,cores=$cores,maxcpus=$maxcpus";
        for (my $i = 2; $i <= $vcpus; $i++)  {
	    my $cpustr = print_cpu_device($conf, $arch, $i);
	    push @$cmd, '-device', $cpustr;
	}

    } else {

	push @$cmd, '-smp', "$vcpus,sockets=$sockets,cores=$cores,maxcpus=$maxcpus";
    }
    push @$cmd, '-nodefaults';

    push @$cmd, '-boot', "menu=on,strict=on,reboot-timeout=1000,splash=/usr/share/qemu-server/bootsplash.jpg" if $arch ne 's390x';

    push $machineFlags->@*, 'acpi=off' if defined($conf->{acpi}) && $conf->{acpi} == 0 && $arch ne 'loongarch64';

    push @$cmd, '-no-reboot' if  defined($conf->{reboot}) && $conf->{reboot} == 0;

	push @$cmd, '--kernel',get_drive_path($conf->{kernel}) if $conf->{kernel};

	push @$cmd, '--initrd',get_drive_path($conf->{initrd}) if $conf->{initrd};

	push @$cmd, '--append', $conf->{append} if $conf->{append};

	die "noboot flag set, vm can't boot!\n" if $conf->{noboot};

    if ($vga->{type} && $vga->{type} !~ m/^serial\d+$/ && $vga->{type} ne 'none'){
	
    if ($vga->{type} eq 'ramfb'){
        push @$devices, '-device', 'ramfb';
    }else{
	if ($vga->{type} ne 'mdev'){
	push @$devices, '-device', print_vga_device(
	    $conf, $vga, $arch, $machine_version, $machine_type, undef, $qxlnum, $bridges);
	} 
	}
	push @$cmd, '-display', 'egl-headless,gl=core' if $vga->{type} eq 'virtio-gl'; # VIRGL

	my $socket = PVE::QemuServer::Helpers::vnc_socket($vmid);
	push @$cmd,  '-vnc', "unix:$socket,password=on";
    } else {
	push @$cmd, '-vga', 'none' if $vga->{type} eq 'none';
	push @$cmd, '-nographic';
    }

    # time drift fix
    my $tdf = defined($conf->{tdf}) ? $conf->{tdf} : $defaults->{tdf};
    my $useLocaltime = $conf->{localtime};

    if ($winversion >= 5) { # windows
	$useLocaltime = 1 if !defined($conf->{localtime});

	# use time drift fix when acpi is enabled
	if (!(defined($conf->{acpi}) && $conf->{acpi} == 0)) {
	    $tdf = 1 if !defined($conf->{tdf});
	}
    }

    if ($winversion >= 6) {
	push $cmd->@*, '-global', 'kvm-pit.lost_tick_policy=discard';
	push @$machineFlags, 'hpet=off';
    }

    push @$rtcFlags, 'driftfix=slew' if $tdf;

    if ($conf->{startdate} && $conf->{startdate} ne 'now') {
	push @$rtcFlags, "base=$conf->{startdate}";
    } elsif ($useLocaltime) {
	push @$rtcFlags, 'base=localtime';
    }

    if ($forcecpu) {
	push @$cmd, '-cpu', $forcecpu;
    } else {
	push @$cmd, get_cpu_options($conf, $arch, $kvm, $kvm_off, $machine_version, $winversion, $gpu_passthrough);
    }

    my $virtiofs_enabled = PVE::QemuServer::Virtiofs::virtiofs_enabled($conf);

    PVE::QemuServer::Memory::config(
	$conf,
	$vmid,
	$sockets,
	$cores,
	$hotplug_features->{memory},
	$virtiofs_enabled,
	$cmd,
	$machineFlags,
    );

    push @$cmd, '-S' if $conf->{freeze};

    push @$cmd, '-k', $conf->{keyboard} if defined($conf->{keyboard});

    my $guest_agent = parse_guest_agent($conf);

    if ($guest_agent->{enabled}) {
	my $qgasocket = PVE::QemuServer::Helpers::qmp_socket($vmid, 1);
	push @$devices, '-chardev', "socket,path=$qgasocket,server=on,wait=off,id=qga0";

	if (!$guest_agent->{type} || $guest_agent->{type} eq 'virtio') {
	    my $pciaddr = print_pci_addr("qga0", $bridges, $arch, $machine_type);
	    push @$devices, '-device', "virtio-serial,id=qga0$pciaddr";
	    push @$devices, '-device', 'virtserialport,chardev=qga0,name=org.qemu.guest_agent.0';
	} elsif ($guest_agent->{type} eq 'isa') {
	    push @$devices, '-device', "isa-serial,chardev=qga0";
	}
    }

    my $rng = $conf->{rng0} ? parse_rng($conf->{rng0}) : undef;
    if ($rng && $version_guard->(4, 1, 2)) {
	my $rng_object = print_rng_object_commandline('rng0', $rng);
	my $rng_device = print_rng_device_commandline('rng0', $rng, $bridges, $arch, $machine_type);
	push @$devices, '-object', $rng_object;
	push @$devices, '-device', $rng_device;
    }

    my $spice_port;

    assert_clipboard_config($vga);
    my $is_spice = $qxlnum || $vga->{type} =~ /^(virtio|mdev)/;
	$is_spice = 0 if $arch eq 's390x';
    if ($is_spice || ($vga->{'clipboard'} && $vga->{'clipboard'} eq 'vnc')) {
	if ($qxlnum > 1) {
	    if ($winversion){
		for (my $i = 1; $i < $qxlnum; $i++){
		    push @$devices, '-device', print_vga_device(
		        $conf, $vga, $arch, $machine_version, $machine_type, $i, $qxlnum, $bridges);
		}
	    } else {
		# assume other OS works like Linux
		my ($ram, $vram) = ("134217728", "67108864");
		if ($vga->{memory}) {
		    $ram = PVE::Tools::convert_size($qxlnum*4*$vga->{memory}, 'mb' => 'b');
		    $vram = PVE::Tools::convert_size($qxlnum*2*$vga->{memory}, 'mb' => 'b');
		}
		push @$cmd, '-global', "qxl-vga.ram_size=$ram";
		push @$cmd, '-global', "qxl-vga.vram_size=$vram";
	    }
	}

	my $pciaddr = print_pci_addr("spice", $bridges, $arch, $machine_type);

	push @$devices, '-device', "virtio-serial,id=spice$pciaddr";
	if ($vga->{'clipboard'} && $vga->{'clipboard'} eq 'vnc') {
	    push @$devices, '-chardev', 'qemu-vdagent,id=vdagent,name=vdagent,clipboard=on';
	} else {
	    push @$devices, '-chardev', 'spicevmc,id=vdagent,name=vdagent';
	}
	push @$devices, '-device', "virtserialport,chardev=vdagent,name=com.redhat.spice.0";

	if ($is_spice) {
	    my $pfamily = PVE::Tools::get_host_address_family($nodename);
	    my @nodeaddrs = PVE::Tools::getaddrinfo_all('localhost', family => $pfamily);
	    die "failed to get an ip address of type $pfamily for 'localhost'\n" if !@nodeaddrs;

	    my $localhost = PVE::Network::addr_to_ip($nodeaddrs[0]->{addr});
	    $spice_port = PVE::Tools::next_spice_port($pfamily, $localhost);

	    my $spice_enhancement_str = $conf->{spice_enhancements} // '';
	    my $spice_enhancement = parse_property_string($spice_enhancements_fmt, $spice_enhancement_str);
	    if ($spice_enhancement->{foldersharing}) {
		push @$devices, '-chardev', "spiceport,id=foldershare,name=org.spice-space.webdav.0";
		push @$devices, '-device', "virtserialport,chardev=foldershare,name=org.spice-space.webdav.0";
	    }

	    my $spice_opts = "tls-port=${spice_port},addr=$localhost,tls-ciphers=HIGH,seamless-migration=on";
	    $spice_opts .= ",streaming-video=$spice_enhancement->{videostreaming}"
		if $spice_enhancement->{videostreaming};
	    push @$devices, '-spice', "$spice_opts";
	}
    }

    # enable balloon by default, unless explicitly disabled
    if (!defined($conf->{balloon}) || $conf->{balloon}) {
	my $pciaddr = print_pci_addr("balloon0", $bridges, $arch, $machine_type);
	my $ballooncmd = "virtio-balloon-pci,id=balloon0$pciaddr";
	$ballooncmd .= ",free-page-reporting=on" if min_version($machine_version, 6, 2);
	push @$devices, '-device', $ballooncmd if $arch ne 's390x';
    }

    if ($conf->{watchdog}) {
	my $wdopts = parse_watchdog($conf->{watchdog});
	my $pciaddr = print_pci_addr("watchdog", $bridges, $arch, $machine_type);
	my $watchdog = $wdopts->{model} || 'i6300esb';
	push @$devices, '-device', "$watchdog$pciaddr";
	push @$devices, '-watchdog-action', $wdopts->{action} if $wdopts->{action};
    }

    my $vollist = [];
    my $scsicontroller = {};
    my $ahcicontroller = {};
    my $scsihw = defined($conf->{scsihw}) ? $conf->{scsihw} : $defaults->{scsihw};

    # Add iscsi initiator name if available
    if (my $initiator = get_initiator_name()) {
	push @$devices, '-iscsi', "initiator-name=$initiator";
    }

    PVE::QemuConfig->foreach_volume($conf, sub {
	my ($ds, $drive) = @_;

	if (PVE::Storage::parse_volume_id($drive->{file}, 1)) {
	    check_volume_storage_type($storecfg, $drive->{file});
	    push @$vollist, $drive->{file};
	}

	# ignore efidisk here, already added in bios/fw handling code above
	return if $drive->{interface} eq 'efidisk';
	# similar for TPM
	return if $drive->{interface} eq 'tpmstate';

	$use_virtio = 1 if $ds =~ m/^virtio/;

	$drive->{bootindex} = $bootorder->{$ds} if $bootorder->{$ds};

	if ($drive->{interface} eq 'virtio'){
           push @$cmd, '-object', "iothread,id=iothread-$ds" if $drive->{iothread};
	}

	if ($drive->{interface} eq 'scsi') {

	    my ($maxdev, $controller, $controller_prefix) = scsihw_infos($conf, $drive);

	    die "scsi$drive->{index}: machine version 4.1~pve2 or higher is required to use more than 14 SCSI disks\n"
		if $drive->{index} > 13 && !&$version_guard(4, 1, 2);

	    my $pciaddr = print_pci_addr("$controller_prefix$controller", $bridges, $arch, $machine_type);
	    my $scsihw_type = $scsihw =~ m/^virtio-scsi-single/ ? "virtio-scsi-pci" : $scsihw;
	    my $iothread = '';
	    if($conf->{scsihw} && $conf->{scsihw} eq "virtio-scsi-single" && $drive->{iothread}){
		$iothread .= ",iothread=iothread-$controller_prefix$controller";
		push @$cmd, '-object', "iothread,id=iothread-$controller_prefix$controller";
	    } elsif ($drive->{iothread}) {
		log_warn(
		    "iothread is only valid with virtio disk or virtio-scsi-single controller, ignoring\n"
		);
	    }

	    my $queues = '';
	    if($conf->{scsihw} && $conf->{scsihw} eq "virtio-scsi-single" && $drive->{queues}){
		$queues = ",num_queues=$drive->{queues}";
	    }

		if (!$scsicontroller->{$controller}){
			if ($arch eq 's390x'){
			push @$devices, '-device', "virtio-scsi,id=$controller_prefix$controller$iothread$queues"
			}else{
			push @$devices, '-device', "$scsihw_type,id=$controller_prefix$controller$pciaddr$iothread$queues"
			}
		}
	    $scsicontroller->{$controller}=1;
	}

        if ($drive->{interface} eq 'sata') {
	    my $controller = int($drive->{index} / $PVE::QemuServer::Drive::MAX_SATA_DISKS);
	    my $pciaddr = print_pci_addr("ahci$controller", $bridges, $arch, $machine_type);
	    push @$devices, '-device', "ahci,id=ahci$controller,multifunction=on$pciaddr"
		if !$ahcicontroller->{$controller};
	    $ahcicontroller->{$controller}=1;
        }

	my $live_restore = $live_restore_backing->{$ds};
	my $live_blockdev_name = undef;
	if ($live_restore) {
	    $live_blockdev_name = $live_restore->{name};
	    push @$devices, '-blockdev', $live_restore->{blockdev};
	}

	my $drive_cmd = print_drive_commandline_full(
	    $storecfg, $vmid, $drive, $live_blockdev_name, min_version($kvmver, 6, 0));

	# extra protection for templates, but SATA and IDE don't support it..
	$drive_cmd .= ',readonly=on' if drive_is_read_only($conf, $drive);

	push @$devices, '-drive',$drive_cmd;
	push @$devices, '-device', print_drivedevice_full(
	    $storecfg, $conf, $vmid, $drive, $bridges, $arch, $machine_type);
    });

    for (my $i = 0; $i < $MAX_NETS; $i++) {
	my $netname = "net$i";

	next if !$conf->{$netname};
	my $d = parse_net($conf->{$netname});
	next if !$d;
	# save the MAC addr here (could be auto-gen. in some odd setups) for FDB registering later?

	$use_virtio = 1 if $d->{model} eq 'virtio';

	$d->{bootindex} = $bootorder->{$netname} if $bootorder->{$netname};

	my $netdevfull = print_netdev_full($vmid, $conf, $arch, $d, $netname);
	push @$devices, '-netdev', $netdevfull;

	my $netdevicefull = print_netdevice_full(
	    $vmid, $conf, $d, $netname, $bridges, $use_old_bios_files, $arch, $machine_type, $machine_version);

	push @$devices, '-device', $netdevicefull;
    }

    if ($conf->{ivshmem}) {
	my $ivshmem = parse_property_string($ivshmem_fmt, $conf->{ivshmem});

	my $bus;
	if ($q35) {
	    $bus = print_pcie_addr("ivshmem");
	} else {
	    $bus = print_pci_addr("ivshmem", $bridges, $arch, $machine_type);
	}

	my $ivshmem_name = $ivshmem->{name} // $vmid;
	my $path = '/dev/shm/pve-shm-' . $ivshmem_name;

	push @$devices, '-device', "ivshmem-plain,memdev=ivshmem$bus,";
	push @$devices, '-object', "memory-backend-file,id=ivshmem,share=on,mem-path=$path"
	    .",size=$ivshmem->{size}M";
    }

    # pci.4 is nested in pci.1
    $bridges->{1} = 1 if $bridges->{4};

    if (!$q35) { # add pci bridges
	if (min_version($machine_version, 2, 3)) {
	   $bridges->{1} = 1;
	   $bridges->{2} = 1;
	}
	$bridges->{3} = 1 if $scsihw =~ m/^virtio-scsi-single/;
    }

    for my $k (sort {$b cmp $a} keys %$bridges) {
	next if $q35 && $k < 4; # q35.cfg already includes bridges up to 3

	my $k_name = $k;
	if ($k == 2 && $legacy_igd) {
	    $k_name = "$k-igd";
	}
	if ( $arch eq 'x86_64' ){ 
	my $pciaddr = print_pci_addr("pci.$k_name", undef, $arch, $machine_type);
	my $devstr = "pci-bridge,id=pci.$k,chassis_nr=$k$pciaddr";
		if ($q35) { # add after -readconfig pve-q35.cfg
			splice @$devices, 2, 0, '-device', $devstr;
		} else {
			unshift @$devices, '-device', $devstr if $k > 0;
		}
		}
	}

    if (!$kvm) {
	push @$machineFlags, 'accel=tcg';
    }
    my $power_state_flags
	= PVE::QemuServer::Machine::get_power_state_flags($machine_conf, $version_guard);
    push $cmd->@*, $power_state_flags->@* if defined($power_state_flags);

    push @$machineFlags, 'smm=off' if should_disable_smm($conf, $vga, $machine_type);

    my $machine_type_min = $machine_type;
    $machine_type_min =~ s/\+pve\d+$//;
    $machine_type_min .= "+pve$required_pve_version";

    PVE::QemuServer::Machine::assert_valid_machine_property($machine_conf);

	my $gicv = $kvm ? 'host' : 'max';
    if ( $conf->{gicversion} ) {
        $gicv = $conf->{gicversion};
    }

    if ($arch eq 'aarch64'){
		if ($conf->{virtualization}){
			push @$machineFlags, "type=${machine_type_min},gic-version=${gicv},virtualization=on";
		}else{
			push @$machineFlags, "type=${machine_type_min},gic-version=${gicv}";
		}
    }else{
    	push @$machineFlags, "type=${machine_type_min}";
    }

    if ($conf->{'amd-sev'} && ($arch eq 'x86_64')) {
	push @$devices, '-object', get_amd_sev_object($conf->{'amd-sev'}, $conf->{bios});
	push @$machineFlags, 'confidential-guest-support=sev0';
    }

    PVE::QemuServer::Virtiofs::config($conf, $vmid, $devices);

    push @$cmd, @$devices;
    push @$cmd, '-rtc', join(',', @$rtcFlags) if scalar(@$rtcFlags);
    push @$cmd, '-machine', join(',', @$machineFlags) if scalar(@$machineFlags);

    if (my $vmstate = $conf->{vmstate}) {
	my $statepath = PVE::Storage::path($storecfg, $vmstate);
	push @$vollist, $vmstate;
	push @$cmd, '-loadstate', $statepath;
	print "activating and using '$vmstate' as vmstate\n";
    }

    my $snap = $conf->{snapshot};
    if (PVE::QemuConfig->is_template($conf) ||$snap) {
	# needed to workaround base volumes being read-only
	push @$cmd, '-snapshot';
    }

    # add custom args
    if ($conf->{args}) {
	my $aa = PVE::Tools::split_args($conf->{args});
	push @$cmd, @$aa;
    }

    return wantarray ? ($cmd, $vollist, $spice_port, $pci_devices, $conf) : $cmd;
}

sub spice_port {
    my ($vmid) = @_;

    my $res = mon_cmd($vmid, 'query-spice');

    return $res->{'tls-port'} || $res->{'port'} || die "no spice port\n";
}

sub vm_devices_list {
    my ($vmid) = @_;

    my $res = mon_cmd($vmid, 'query-pci');
    my $devices_to_check = [];
    my $devices = {};
    foreach my $pcibus (@$res) {
	push @$devices_to_check, @{$pcibus->{devices}},
    }

    while (@$devices_to_check) {
	my $to_check = [];
	for my $d (@$devices_to_check) {
	    $devices->{$d->{'qdev_id'}} = 1 if $d->{'qdev_id'};
	    next if !$d->{'pci_bridge'} || !$d->{'pci_bridge'}->{devices};

	    $devices->{$d->{'qdev_id'}} += scalar(@{$d->{'pci_bridge'}->{devices}});
	    push @$to_check, @{$d->{'pci_bridge'}->{devices}};
	}
	$devices_to_check = $to_check;
    }

    my $resblock = mon_cmd($vmid, 'query-block');
    foreach my $block (@$resblock) {
	if($block->{device} =~ m/^drive-(\S+)/){
		$devices->{$1} = 1;
	}
    }

    my $resmice = mon_cmd($vmid, 'query-mice');
    foreach my $mice (@$resmice) {
	if ($mice->{name} eq 'QEMU HID Tablet') {
	    $devices->{tablet} = 1;
	    last;
	}
    }

    # for usb devices there is no query-usb
    # but we can iterate over the entries in
    # qom-list path=/machine/peripheral
    my $resperipheral = mon_cmd($vmid, 'qom-list', path => '/machine/peripheral');
    foreach my $per (@$resperipheral) {
	if ($per->{name} =~ m/^usb(?:redirdev)?\d+$/) {
	    $devices->{$per->{name}} = 1;
	}
    }

    return $devices;
}

sub vm_deviceplug {
    my ($storecfg, $conf, $vmid, $deviceid, $device, $arch, $machine_type) = @_;

    my $q35 = PVE::QemuServer::Machine::machine_type_is_q35($conf);

    my $devices_list = vm_devices_list($vmid);
    return 1 if defined($devices_list->{$deviceid});

    # add PCI bridge if we need it for the device
    qemu_add_pci_bridge($storecfg, $conf, $vmid, $deviceid, $arch, $machine_type);

    if ($deviceid eq 'tablet') {
	qemu_deviceadd($vmid, print_tabletdevice_full($conf, $arch));
    } elsif ($deviceid eq 'keyboard') {
	qemu_deviceadd($vmid, print_keyboarddevice_full($conf, $arch));
    } elsif ($deviceid =~ m/^usbredirdev(\d+)$/) {
	my $id = $1;
	qemu_spice_usbredir_chardev_add($vmid, "usbredirchardev$id");
	qemu_deviceadd($vmid, PVE::QemuServer::USB::print_spice_usbdevice($id, "xhci", $id + 1));
    } elsif ($deviceid =~ m/^usb(\d+)$/) {
	qemu_deviceadd($vmid, PVE::QemuServer::USB::print_usbdevice_full($conf, $deviceid, $device, {}, $1 + 1));
    } elsif ($deviceid =~ m/^(virtio)(\d+)$/) {
	qemu_iothread_add($vmid, $deviceid, $device);

	qemu_driveadd($storecfg, $vmid, $device);
	my $devicefull = print_drivedevice_full($storecfg, $conf, $vmid, $device, undef, $arch, $machine_type);

	qemu_deviceadd($vmid, $devicefull);
	eval { qemu_deviceaddverify($vmid, $deviceid); };
	if (my $err = $@) {
	    eval { qemu_drivedel($vmid, $deviceid); };
	    warn $@ if $@;
	    die $err;
        }
    } elsif ($deviceid =~ m/^(virtioscsi|scsihw)(\d+)$/) {
	my $scsihw = defined($conf->{scsihw}) ? $conf->{scsihw} : "lsi";
	my $pciaddr = print_pci_addr($deviceid, undef, $arch, $machine_type);
	my $scsihw_type = $scsihw eq 'virtio-scsi-single' ? "virtio-scsi-pci" : $scsihw;

	my $devicefull = "$scsihw_type,id=$deviceid$pciaddr";

	if($deviceid =~ m/^virtioscsi(\d+)$/ && $device->{iothread}) {
	    qemu_iothread_add($vmid, $deviceid, $device);
	    $devicefull .= ",iothread=iothread-$deviceid";
	}

	if($deviceid =~ m/^virtioscsi(\d+)$/ && $device->{queues}) {
	    $devicefull .= ",num_queues=$device->{queues}";
	}

	qemu_deviceadd($vmid, $devicefull);
	qemu_deviceaddverify($vmid, $deviceid);
    } elsif ($deviceid =~ m/^(scsi)(\d+)$/) {
        qemu_findorcreatescsihw($storecfg,$conf, $vmid, $device, $arch, $machine_type);
        qemu_driveadd($storecfg, $vmid, $device);

	my $devicefull = print_drivedevice_full($storecfg, $conf, $vmid, $device, undef, $arch, $machine_type);
	eval { qemu_deviceadd($vmid, $devicefull); };
	if (my $err = $@) {
	    eval { qemu_drivedel($vmid, $deviceid); };
	    warn $@ if $@;
	    die $err;
        }
    } elsif ($deviceid =~ m/^(net)(\d+)$/) {
	return if !qemu_netdevadd($vmid, $conf, $arch, $device, $deviceid);

	my $machine_type = PVE::QemuServer::Machine::qemu_machine_pxe($vmid, $conf);
	my $machine_version = PVE::QemuServer::Machine::extract_version($machine_type);

	#loongarch64 and riscv64 qemu is special, we get machine_version from the current qemu version
	if ( $arch eq 'loongarch64'|| $arch eq 'riscv64' ) {
		$machine_version = extract_version($machine_type, kvm_user_version());
	}

	my $use_old_bios_files = undef;
	($use_old_bios_files, $machine_type) = qemu_use_old_bios_files($machine_type);

	my $netdevicefull = print_netdevice_full(
	    $vmid, $conf, $device, $deviceid, undef, $use_old_bios_files, $arch, $machine_type, $machine_version);
	qemu_deviceadd($vmid, $netdevicefull);
	eval {
	    qemu_deviceaddverify($vmid, $deviceid);
	    qemu_set_link_status($vmid, $deviceid, !$device->{link_down});
	};
	if (my $err = $@) {
	    eval { qemu_netdevdel($vmid, $deviceid); };
	    warn $@ if $@;
	    die $err;
	}
    } elsif (!$q35 && $deviceid =~ m/^(pci\.)(\d+)$/) {
	my $bridgeid = $2;
	my $pciaddr = print_pci_addr($deviceid, undef, $arch, $machine_type);
	my $devicefull = "pci-bridge,id=pci.$bridgeid,chassis_nr=$bridgeid$pciaddr";

	qemu_deviceadd($vmid, $devicefull);
	qemu_deviceaddverify($vmid, $deviceid);
    } else {
	die "can't hotplug device '$deviceid'\n";
    }

    return 1;
}

# fixme: this should raise exceptions on error!
sub vm_deviceunplug {
    my ($vmid, $conf, $deviceid) = @_;

    my $devices_list = vm_devices_list($vmid);
    return 1 if !defined($devices_list->{$deviceid});

    my $bootdisks = PVE::QemuServer::Drive::get_bootdisks($conf);
    die "can't unplug bootdisk '$deviceid'\n" if grep {$_ eq $deviceid} @$bootdisks;

    if ($deviceid eq 'tablet' || $deviceid eq 'keyboard' || $deviceid eq 'xhci') {
	qemu_devicedel($vmid, $deviceid);
    } elsif ($deviceid =~ m/^usbredirdev\d+$/) {
	qemu_devicedel($vmid, $deviceid);
	qemu_devicedelverify($vmid, $deviceid);
    } elsif ($deviceid =~ m/^usb\d+$/) {
	qemu_devicedel($vmid, $deviceid);
	qemu_devicedelverify($vmid, $deviceid);
    } elsif ($deviceid =~ m/^(virtio)(\d+)$/) {
	my $device = parse_drive($deviceid, $conf->{$deviceid});

	qemu_devicedel($vmid, $deviceid);
	qemu_devicedelverify($vmid, $deviceid);
	qemu_drivedel($vmid, $deviceid);
	qemu_iothread_del($vmid, $deviceid, $device);
    } elsif ($deviceid =~ m/^(virtioscsi|scsihw)(\d+)$/) {
	qemu_devicedel($vmid, $deviceid);
	qemu_devicedelverify($vmid, $deviceid);
    } elsif ($deviceid =~ m/^(scsi)(\d+)$/) {
	my $device = parse_drive($deviceid, $conf->{$deviceid});

	qemu_devicedel($vmid, $deviceid);
	qemu_devicedelverify($vmid, $deviceid);
	qemu_drivedel($vmid, $deviceid);
	qemu_deletescsihw($conf, $vmid, $deviceid);

	qemu_iothread_del($vmid, "virtioscsi$device->{index}", $device)
	    if $conf->{scsihw} && ($conf->{scsihw} eq 'virtio-scsi-single');
    } elsif ($deviceid =~ m/^(net)(\d+)$/) {
	qemu_devicedel($vmid, $deviceid);
	qemu_devicedelverify($vmid, $deviceid);
	qemu_netdevdel($vmid, $deviceid);
    } else {
	die "can't unplug device '$deviceid'\n";
    }

    return 1;
}

sub qemu_spice_usbredir_chardev_add {
    my ($vmid, $id) = @_;

    mon_cmd($vmid, "chardev-add" , (
	id => $id,
	backend => {
	    type => 'spicevmc',
	    data => {
		type => "usbredir",
	    },
	},
    ));
}

sub qemu_iothread_add {
    my ($vmid, $deviceid, $device) = @_;

    if ($device->{iothread}) {
	my $iothreads = vm_iothreads_list($vmid);
	qemu_objectadd($vmid, "iothread-$deviceid", "iothread") if !$iothreads->{"iothread-$deviceid"};
    }
}

sub qemu_iothread_del {
    my ($vmid, $deviceid, $device) = @_;

    if ($device->{iothread}) {
	my $iothreads = vm_iothreads_list($vmid);
	qemu_objectdel($vmid, "iothread-$deviceid") if $iothreads->{"iothread-$deviceid"};
    }
}

sub qemu_driveadd {
    my ($storecfg, $vmid, $device) = @_;

    my $kvmver = get_running_qemu_version($vmid);
    my $io_uring = min_version($kvmver, 6, 0);
    my $drive = print_drive_commandline_full($storecfg, $vmid, $device, undef, $io_uring);
    $drive =~ s/\\/\\\\/g;
    my $ret = PVE::QemuServer::Monitor::hmp_cmd($vmid, "drive_add auto \"$drive\"", 60);

    # If the command succeeds qemu prints: "OK"
    return 1 if $ret =~ m/OK/s;

    die "adding drive failed: $ret\n";
}

sub qemu_drivedel {
    my ($vmid, $deviceid) = @_;

    my $ret = PVE::QemuServer::Monitor::hmp_cmd($vmid, "drive_del drive-$deviceid", 10 * 60);
    $ret =~ s/^\s+//;

    return 1 if $ret eq "";

    # NB: device not found errors mean the drive was auto-deleted and we ignore the error
    return 1 if $ret =~ m/Device \'.*?\' not found/s;

    die "deleting drive $deviceid failed : $ret\n";
}

sub qemu_deviceaddverify {
    my ($vmid, $deviceid) = @_;

    for (my $i = 0; $i <= 5; $i++) {
         my $devices_list = vm_devices_list($vmid);
         return 1 if defined($devices_list->{$deviceid});
         sleep 1;
    }

    die "error on hotplug device '$deviceid'\n";
}


sub qemu_devicedelverify {
    my ($vmid, $deviceid) = @_;

    # need to verify that the device is correctly removed as device_del
    # is async and empty return is not reliable

    for (my $i = 0; $i <= 5; $i++) {
         my $devices_list = vm_devices_list($vmid);
         return 1 if !defined($devices_list->{$deviceid});
         sleep 1;
    }

    die "error on hot-unplugging device '$deviceid'\n";
}

sub qemu_findorcreatescsihw {
    my ($storecfg, $conf, $vmid, $device, $arch, $machine_type) = @_;

    my ($maxdev, $controller, $controller_prefix) = scsihw_infos($conf, $device);

    my $scsihwid="$controller_prefix$controller";
    my $devices_list = vm_devices_list($vmid);

    if (!defined($devices_list->{$scsihwid})) {
	vm_deviceplug($storecfg, $conf, $vmid, $scsihwid, $device, $arch, $machine_type);
    }

    return 1;
}

sub qemu_deletescsihw {
    my ($conf, $vmid, $opt) = @_;

    my $device = parse_drive($opt, $conf->{$opt});

    if ($conf->{scsihw} && ($conf->{scsihw} eq 'virtio-scsi-single')) {
	vm_deviceunplug($vmid, $conf, "virtioscsi$device->{index}");
	return 1;
    }

    my ($maxdev, $controller, $controller_prefix) = scsihw_infos($conf, $device);

    my $devices_list = vm_devices_list($vmid);
    foreach my $opt (keys %{$devices_list}) {
	if (is_valid_drivename($opt)) {
	    my $drive = parse_drive($opt, $conf->{$opt});
	    if ($drive->{interface} eq 'scsi' && $drive->{index} < (($maxdev-1)*($controller+1))) {
		return 1;
	    }
	}
    }

    my $scsihwid="scsihw$controller";

    vm_deviceunplug($vmid, $conf, $scsihwid);

    return 1;
}

sub qemu_add_pci_bridge {
    my ($storecfg, $conf, $vmid, $device, $arch, $machine_type) = @_;

    my $bridges = {};

    my $bridgeid;

    print_pci_addr($device, $bridges, $arch, $machine_type);

    while (my ($k, $v) = each %$bridges) {
	$bridgeid = $k;
    }
    return 1 if !defined($bridgeid) || $bridgeid < 1;

    my $bridge = "pci.$bridgeid";
    my $devices_list = vm_devices_list($vmid);

    if (!defined($devices_list->{$bridge})) {
	vm_deviceplug($storecfg, $conf, $vmid, $bridge, $arch, $machine_type);
    }

    return 1;
}

sub qemu_set_link_status {
    my ($vmid, $device, $up) = @_;

    mon_cmd($vmid, "set_link", name => $device,
	       up => $up ? JSON::true : JSON::false);
}

sub qemu_netdevadd {
    my ($vmid, $conf, $arch, $device, $deviceid) = @_;

    my $netdev = print_netdev_full($vmid, $conf, $arch, $device, $deviceid, 1);
    my %options =  split(/[=,]/, $netdev);

    if (defined(my $vhost = $options{vhost})) {
	$options{vhost} = JSON::boolean(PVE::JSONSchema::parse_boolean($vhost));
    }

    if (defined(my $queues = $options{queues})) {
	$options{queues} = $queues + 0;
    }

    mon_cmd($vmid, "netdev_add",  %options);
    return 1;
}

sub qemu_netdevdel {
    my ($vmid, $deviceid) = @_;

    mon_cmd($vmid, "netdev_del", id => $deviceid);
}

sub qemu_usb_hotplug {
    my ($storecfg, $conf, $vmid, $deviceid, $device, $arch, $machine_type) = @_;

    return if !$device;

    # remove the old one first
    vm_deviceunplug($vmid, $conf, $deviceid);

    # check if xhci controller is necessary and available
    my $devicelist = vm_devices_list($vmid);

    if (!$devicelist->{xhci}) {
	my $pciaddr = print_pci_addr("xhci", undef, $arch, $machine_type);
	qemu_deviceadd($vmid, PVE::QemuServer::USB::print_qemu_xhci_controller($pciaddr));
    }

    # add the new one
    vm_deviceplug($storecfg, $conf, $vmid, $deviceid, $device, $arch, $machine_type);
}

sub qemu_cpu_hotplug {
    my ($vmid, $conf, $vcpus) = @_;

    my $machine_type = PVE::QemuServer::Machine::get_current_qemu_machine($vmid);

    my $sockets = 1;
    $sockets = $conf->{smp} if $conf->{smp}; # old style - no longer iused
    $sockets = $conf->{sockets} if  $conf->{sockets};
    my $cores = $conf->{cores} || 1;
    my $maxcpus = $sockets * $cores;

    $vcpus = $maxcpus if !$vcpus;

    die "you can't add more vcpus than maxcpus\n"
	if $vcpus > $maxcpus;

    my $currentvcpus = $conf->{vcpus} || $maxcpus;

    if ($vcpus < $currentvcpus) {

	if (PVE::QemuServer::Machine::is_machine_version_at_least($machine_type, 2, 7)) {

	    for (my $i = $currentvcpus; $i > $vcpus; $i--) {
		qemu_devicedel($vmid, "cpu$i");
		my $retry = 0;
		my $currentrunningvcpus = undef;
		while (1) {
		    $currentrunningvcpus = mon_cmd($vmid, "query-cpus-fast");
		    last if scalar(@{$currentrunningvcpus}) == $i-1;
		    raise_param_exc({ vcpus => "error unplugging cpu$i" }) if $retry > 5;
		    $retry++;
		    sleep 1;
		}
		#update conf after each successful cpu unplug
		$conf->{vcpus} = scalar(@{$currentrunningvcpus});
		PVE::QemuConfig->write_config($vmid, $conf);
	    }
	} else {
	    die "cpu hot-unplugging requires qemu version 2.7 or higher\n";
	}

	return;
    }

    my $currentrunningvcpus = mon_cmd($vmid, "query-cpus-fast");
    die "vcpus in running vm does not match its configuration\n"
	if scalar(@{$currentrunningvcpus}) != $currentvcpus;

    if (PVE::QemuServer::Machine::is_machine_version_at_least($machine_type, 2, 7)) {
	my $arch = PVE::QemuServer::Helpers::get_vm_arch($conf);

	for (my $i = $currentvcpus+1; $i <= $vcpus; $i++) {
	    my $cpustr = print_cpu_device($conf, $arch, $i);
	    qemu_deviceadd($vmid, $cpustr);

	    my $retry = 0;
	    my $currentrunningvcpus = undef;
	    while (1) {
		$currentrunningvcpus = mon_cmd($vmid, "query-cpus-fast");
		last if scalar(@{$currentrunningvcpus}) == $i;
		raise_param_exc({ vcpus => "error hotplugging cpu$i" }) if $retry > 10;
		sleep 1;
		$retry++;
	    }
            #update conf after each successful cpu hotplug
	    $conf->{vcpus} = scalar(@{$currentrunningvcpus});
	    PVE::QemuConfig->write_config($vmid, $conf);
	}
    } else {

	for (my $i = $currentvcpus; $i < $vcpus; $i++) {
	    mon_cmd($vmid, "cpu-add", id => int($i));
	}
    }
}

sub qemu_block_set_io_throttle {
    my ($vmid, $deviceid,
	$bps, $bps_rd, $bps_wr, $iops, $iops_rd, $iops_wr,
	$bps_max, $bps_rd_max, $bps_wr_max, $iops_max, $iops_rd_max, $iops_wr_max,
	$bps_max_length, $bps_rd_max_length, $bps_wr_max_length,
	$iops_max_length, $iops_rd_max_length, $iops_wr_max_length) = @_;

    return if !check_running($vmid) ;

    mon_cmd($vmid, "block_set_io_throttle", device => $deviceid,
	bps => int($bps),
	bps_rd => int($bps_rd),
	bps_wr => int($bps_wr),
	iops => int($iops),
	iops_rd => int($iops_rd),
	iops_wr => int($iops_wr),
	bps_max => int($bps_max),
	bps_rd_max => int($bps_rd_max),
	bps_wr_max => int($bps_wr_max),
	iops_max => int($iops_max),
	iops_rd_max => int($iops_rd_max),
	iops_wr_max => int($iops_wr_max),
	bps_max_length => int($bps_max_length),
	bps_rd_max_length => int($bps_rd_max_length),
	bps_wr_max_length => int($bps_wr_max_length),
	iops_max_length => int($iops_max_length),
	iops_rd_max_length => int($iops_rd_max_length),
	iops_wr_max_length => int($iops_wr_max_length),
    );

}

sub qemu_block_resize {
    my ($vmid, $deviceid, $storecfg, $volid, $size) = @_;

    my $running = check_running($vmid);

    PVE::Storage::volume_resize($storecfg, $volid, $size, $running);

    return if !$running;

    my $padding = (1024 - $size % 1024) % 1024;
    $size = $size + $padding;

    mon_cmd(
	$vmid,
	"block_resize",
	device => $deviceid,
	size => int($size),
	timeout => 60,
    );
}

sub qemu_volume_snapshot {
    my ($vmid, $deviceid, $storecfg, $volid, $snap) = @_;

    my $running = check_running($vmid);

    if ($running && do_snapshots_with_qemu($storecfg, $volid, $deviceid)) {
	mon_cmd($vmid, 'blockdev-snapshot-internal-sync', device => $deviceid, name => $snap);
    } else {
	PVE::Storage::volume_snapshot($storecfg, $volid, $snap);
    }
}

sub qemu_volume_snapshot_delete {
    my ($vmid, $storecfg, $volid, $snap) = @_;

    my $running = check_running($vmid);
    my $attached_deviceid;

    if ($running) {
	my $conf = PVE::QemuConfig->load_config($vmid);
	PVE::QemuConfig->foreach_volume($conf, sub {
	    my ($ds, $drive) = @_;
	    $attached_deviceid = "drive-$ds" if $drive->{file} eq $volid;
	});
    }

    if ($attached_deviceid && do_snapshots_with_qemu($storecfg, $volid, $attached_deviceid)) {
	mon_cmd(
	    $vmid,
	    'blockdev-snapshot-delete-internal-sync',
	    device => $attached_deviceid,
	    name => $snap,
	);
    } else {
	PVE::Storage::volume_snapshot_delete(
	    $storecfg, $volid, $snap, $attached_deviceid ? 1 : undef);
    }
}

sub set_migration_caps {
    my ($vmid, $savevm) = @_;

    my $qemu_support = eval { mon_cmd($vmid, "query-proxmox-support") };

    my $bitmap_prop = $savevm ? 'pbs-dirty-bitmap-savevm' : 'pbs-dirty-bitmap-migration';
    my $dirty_bitmaps = $qemu_support->{$bitmap_prop} ? 1 : 0;

    my $cap_ref = [];

    my $enabled_cap = {
	"auto-converge" => 1,
	"xbzrle" => 1,
	"dirty-bitmaps" => $dirty_bitmaps,
    };

    my $supported_capabilities = mon_cmd($vmid, "query-migrate-capabilities");

    for my $supported_capability (@$supported_capabilities) {
	push @$cap_ref, {
	    capability => $supported_capability->{capability},
	    state => $enabled_cap->{$supported_capability->{capability}} ? JSON::true : JSON::false,
	};
    }

    mon_cmd($vmid, "migrate-set-capabilities", capabilities => $cap_ref);
}

sub foreach_volid {
    my ($conf, $func, @param) = @_;

    my $volhash = {};

    my $test_volid = sub {
	my ($key, $drive, $snapname, $pending) = @_;

	my $volid = $drive->{file};
	return if !$volid;

	$volhash->{$volid}->{cdrom} //= 1;
	$volhash->{$volid}->{cdrom} = 0 if !drive_is_cdrom($drive);

	my $replicate = $drive->{replicate} // 1;
	$volhash->{$volid}->{replicate} //= 0;
	$volhash->{$volid}->{replicate} = 1 if $replicate;

	$volhash->{$volid}->{shared} //= 0;
	$volhash->{$volid}->{shared} = 1 if $drive->{shared};

	$volhash->{$volid}->{is_unused} //= 0;
	$volhash->{$volid}->{is_unused} = 1 if $key =~ /^unused\d+$/;

	$volhash->{$volid}->{is_attached} //= 0;
	$volhash->{$volid}->{is_attached} = 1
	    if !$volhash->{$volid}->{is_unused} && !defined($snapname) && !$pending;

	$volhash->{$volid}->{referenced_in_snapshot}->{$snapname} = 1
	    if defined($snapname);

	$volhash->{$volid}->{referenced_in_pending} = 1 if $pending;

	my $size = $drive->{size};
	$volhash->{$volid}->{size} //= $size if $size;

	$volhash->{$volid}->{is_vmstate} //= 0;
	$volhash->{$volid}->{is_vmstate} = 1 if $key eq 'vmstate';

	$volhash->{$volid}->{is_tpmstate} //= 0;
	$volhash->{$volid}->{is_tpmstate} = 1 if $key eq 'tpmstate0';

	$volhash->{$volid}->{drivename} = $key if is_valid_drivename($key);
    };

    my $include_opts = {
	extra_keys => ['vmstate'],
	include_unused => 1,
    };

    PVE::QemuConfig->foreach_volume_full($conf, $include_opts, $test_volid);

    PVE::QemuConfig->foreach_volume_full($conf->{pending}, $include_opts, $test_volid, undef, 1)
	if defined($conf->{pending}) && $conf->{pending}->%*;

    foreach my $snapname (keys %{$conf->{snapshots}}) {
	my $snap = $conf->{snapshots}->{$snapname};
	PVE::QemuConfig->foreach_volume_full($snap, $include_opts, $test_volid, $snapname);
    }

    foreach my $volid (keys %$volhash) {
	&$func($volid, $volhash->{$volid}, @param);
    }
}

my $fast_plug_option = {
    'description' => 1,
    'hookscript' => 1,
    'lock' => 1,
    'migrate_downtime' => 1,
    'migrate_speed' => 1,
    'name' => 1,
    'onboot' => 1,
    'protection' => 1,
    'shares' => 1,
    'startup' => 1,
    'tags' => 1,
    'vmstatestorage' => 1,
};

for my $opt (keys %$confdesc_cloudinit) {
    $fast_plug_option->{$opt} = 1;
};

# hotplug changes in [PENDING]
# $selection hash can be used to only apply specified options, for
# example: { cores => 1 } (only apply changed 'cores')
# $errors ref is used to return error messages
sub vmconfig_hotplug_pending {
    my ($vmid, $conf, $storecfg, $selection, $errors) = @_;

    my $defaults = load_defaults();
    my $arch = PVE::QemuServer::Helpers::get_vm_arch($conf);
    my $machine_type = PVE::QemuServer::Machine::get_vm_machine($conf, undef, $arch);

    # commit values which do not have any impact on running VM first
    # Note: those option cannot raise errors, we we do not care about
    # $selection and always apply them.

    my $add_error = sub {
	my ($opt, $msg) = @_;
	$errors->{$opt} = "hotplug problem - $msg";
    };

    my $cloudinit_pending_properties = PVE::QemuServer::cloudinit_pending_properties();

    my $cloudinit_record_changed = sub {
	my ($conf, $opt, $old, $new) = @_;
	return if !$cloudinit_pending_properties->{$opt};

	my $ci = ($conf->{'special-sections'}->{cloudinit} //= {});

	my $recorded = $ci->{$opt};
	my %added = map { $_ => 1 } PVE::Tools::split_list(delete($ci->{added}) // '');

	if (defined($new)) {
	    if (defined($old)) {
		# an existing value is being modified
		if (defined($recorded)) {
		    # the value was already not in sync
		    if ($new eq $recorded) {
			# a value is being reverted to the cloud-init state:
			delete $ci->{$opt};
			delete $added{$opt};
		    } else {
			# the value was changed multiple times, do nothing
		    }
		} elsif ($added{$opt}) {
		    # the value had been marked as added and is being changed, do nothing
		} else {
		    # the value is new, record it:
		    $ci->{$opt} = $old;
		}
	    } else {
		# a new value is being added
		if (defined($recorded)) {
		    # it was already not in sync
		    if ($new eq $recorded) {
			# a value is being reverted to the cloud-init state:
			delete $ci->{$opt};
			delete $added{$opt};
		    } else {
			# the value had temporarily been removed, do nothing
		    }
		} elsif ($added{$opt}) {
		    # the value had been marked as added already, do nothing
		} else {
		    # the value is new, add it
		    $added{$opt} = 1;
		}
	    }
	} elsif (!defined($old)) {
	    # a non-existent value is being removed? ignore...
	} else {
	    # a value is being deleted
	    if (defined($recorded)) {
		# a value was already recorded, just keep it
	    } elsif ($added{$opt}) {
		# the value was marked as added, remove it
		delete $added{$opt};
	    } else {
		# a previously unrecorded value is being removed, record the old value:
		$ci->{$opt} = $old;
	    }
	}

	my $added = join(',', sort keys %added);
	$ci->{added} = $added if length($added);
    };

    my $changes = 0;
    foreach my $opt (keys %{$conf->{pending}}) { # add/change
	if ($fast_plug_option->{$opt}) {
	    my $new = delete $conf->{pending}->{$opt};
	    $cloudinit_record_changed->($conf, $opt, $conf->{$opt}, $new);
	    $conf->{$opt} = $new;
	    $changes = 1;
	}
    }

    if ($changes) {
	PVE::QemuConfig->write_config($vmid, $conf);
    }

    my $ostype = $conf->{ostype};
    my $version = extract_version($machine_type, get_running_qemu_version($vmid));
    my $hotplug_features = parse_hotplug_features(defined($conf->{hotplug}) ? $conf->{hotplug} : '1');
    my $usb_hotplug = $hotplug_features->{usb}
	&& min_version($version, 7, 1)
	&& defined($ostype) && ($ostype eq 'l26' || windows_version($ostype) > 7);

    my $cgroup = PVE::QemuServer::CGroup->new($vmid);
    my $pending_delete_hash = PVE::QemuConfig->parse_pending_delete($conf->{pending}->{delete});

    foreach my $opt (sort keys %$pending_delete_hash) {
	next if $selection && !$selection->{$opt};
	my $force = $pending_delete_hash->{$opt}->{force};
	eval {
	    if ($opt eq 'hotplug') {
		die "skip\n" if ($conf->{hotplug} =~ /(cpu|memory)/);
	    } elsif ($opt eq 'tablet') {
		die "skip\n" if !$hotplug_features->{usb};
		if ($defaults->{tablet}) {
		    vm_deviceplug($storecfg, $conf, $vmid, 'tablet', $arch, $machine_type);
		    vm_deviceplug($storecfg, $conf, $vmid, 'keyboard', $arch, $machine_type)
			if $arch ne 'x86_64';
		} else {
		    vm_deviceunplug($vmid, $conf, 'tablet');
		    vm_deviceunplug($vmid, $conf, 'keyboard') if $arch ne 'x86_64';
		}
	    } elsif ($opt =~ m/^usb(\d+)$/) {
		my $index = $1;
		die "skip\n" if !$usb_hotplug;
		vm_deviceunplug($vmid, $conf, "usbredirdev$index"); # if it's a spice port
		vm_deviceunplug($vmid, $conf, $opt);
	    } elsif ($opt eq 'vcpus') {
		die "skip\n" if !$hotplug_features->{cpu};
		qemu_cpu_hotplug($vmid, $conf, undef);
            } elsif ($opt eq 'balloon') {
		# enable balloon device is not hotpluggable
		die "skip\n" if defined($conf->{balloon}) && $conf->{balloon} == 0;
		# here we reset the ballooning value to memory
		my $balloon = get_current_memory($conf->{memory});
		mon_cmd($vmid, "balloon", value => $balloon*1024*1024);
	    } elsif ($fast_plug_option->{$opt}) {
		# do nothing
	    } elsif ($opt =~ m/^net(\d+)$/) {
		die "skip\n" if !$hotplug_features->{network};
		vm_deviceunplug($vmid, $conf, $opt);
		if($have_sdn) {
		    my $net = PVE::QemuServer::parse_net($conf->{$opt});
		    PVE::Network::SDN::Vnets::del_ips_from_mac($net->{bridge}, $net->{macaddr}, $conf->{name});
		}
	    } elsif (is_valid_drivename($opt)) {
		die "skip\n"
		    if !$hotplug_features->{disk} || $opt =~ m/(efidisk|ide|sata|tpmstate)(\d+)/;
		vm_deviceunplug($vmid, $conf, $opt);
		vmconfig_delete_or_detach_drive($vmid, $storecfg, $conf, $opt, $force);
	    } elsif ($opt =~ m/^memory$/) {
		die "skip\n" if !$hotplug_features->{memory};
		PVE::QemuServer::Memory::qemu_memory_hotplug($vmid, $conf);
	    } elsif ($opt eq 'cpuunits') {
		$cgroup->change_cpu_shares(undef);
	    } elsif ($opt eq 'cpulimit') {
		$cgroup->change_cpu_quota(undef, undef); # reset, cgroup module can better decide values
	    } else {
		die "skip\n";
	    }
	};
	if (my $err = $@) {
	    &$add_error($opt, $err) if $err ne "skip\n";
	} else {
	    my $old = delete $conf->{$opt};
	    $cloudinit_record_changed->($conf, $opt, $old, undef);
	    PVE::QemuConfig->remove_from_pending_delete($conf, $opt);
	}
    }

    my $cloudinit_opt;
    foreach my $opt (keys %{$conf->{pending}}) {
	next if $selection && !$selection->{$opt};
	my $value = $conf->{pending}->{$opt};
	eval {
	    if ($opt eq 'hotplug') {
		die "skip\n" if ($value =~ /memory/) || ($value !~ /memory/ && $conf->{hotplug} =~ /memory/);
		die "skip\n" if ($value =~ /cpu/) || ($value !~ /cpu/ && $conf->{hotplug} =~ /cpu/);
	    } elsif ($opt eq 'tablet') {
		die "skip\n" if !$hotplug_features->{usb};
		if ($value == 1) {
		    vm_deviceplug($storecfg, $conf, $vmid, 'tablet', $arch, $machine_type);
		    vm_deviceplug($storecfg, $conf, $vmid, 'keyboard', $arch, $machine_type)
			if $arch ne 'x86_64';
		} elsif ($value == 0) {
		    vm_deviceunplug($vmid, $conf, 'tablet');
		    vm_deviceunplug($vmid, $conf, 'keyboard') if $arch ne 'x86_64';
		}
	    } elsif ($opt =~ m/^usb(\d+)$/) {
		my $index = $1;
		die "skip\n" if !$usb_hotplug;
		my $d = eval { parse_property_string('pve-qm-usb', $value) };
		my $id = $opt;
		if ($d->{host} =~ m/^spice$/i)  {
		    $id = "usbredirdev$index";
		}
		qemu_usb_hotplug($storecfg, $conf, $vmid, $id, $d, $arch, $machine_type);
	    } elsif ($opt eq 'vcpus') {
		die "skip\n" if !$hotplug_features->{cpu};
		qemu_cpu_hotplug($vmid, $conf, $value);
	    } elsif ($opt eq 'balloon') {
		# enable/disable balloning device is not hotpluggable
		my $old_balloon_enabled =  !!(!defined($conf->{balloon}) || $conf->{balloon});
		my $new_balloon_enabled =  !!(!defined($conf->{pending}->{balloon}) || $conf->{pending}->{balloon});
		die "skip\n" if $old_balloon_enabled != $new_balloon_enabled;

		# allow manual ballooning if shares is set to zero
		if ((defined($conf->{shares}) && ($conf->{shares} == 0))) {
		    my $memory = get_current_memory($conf->{memory});
		    my $balloon = $conf->{pending}->{balloon} || $memory;
		    mon_cmd($vmid, "balloon", value => $balloon*1024*1024);
		}
	    } elsif ($opt =~ m/^net(\d+)$/) {
		# some changes can be done without hotplug
		vmconfig_update_net($storecfg, $conf, $hotplug_features->{network},
				    $vmid, $opt, $value, $arch, $machine_type);
	    } elsif (is_valid_drivename($opt)) {
		die "skip\n" if $opt eq 'efidisk0' || $opt eq 'tpmstate0';
		# some changes can be done without hotplug
		my $drive = parse_drive($opt, $value);
		if (drive_is_cloudinit($drive)) {
		    $cloudinit_opt = [$opt, $drive];
		    # apply all the other changes first, then generate the cloudinit disk
		    die "skip\n";
		}
		vmconfig_update_disk($storecfg, $conf, $hotplug_features->{disk},
				     $vmid, $opt, $value, $arch, $machine_type);
	    } elsif ($opt =~ m/^memory$/) { #dimms
		die "skip\n" if !$hotplug_features->{memory};
		$value = PVE::QemuServer::Memory::qemu_memory_hotplug($vmid, $conf, $value);
	    } elsif ($opt eq 'cpuunits') {
		my $new_cpuunits = PVE::CGroup::clamp_cpu_shares($conf->{pending}->{$opt}); #clamp
		$cgroup->change_cpu_shares($new_cpuunits);
	    } elsif ($opt eq 'cpulimit') {
		my $cpulimit = $conf->{pending}->{$opt} == 0 ? undef : int($conf->{pending}->{$opt} * 100);
		$cgroup->change_cpu_quota($cpulimit, undef);
	    } elsif ($opt eq 'agent') {
		vmconfig_update_agent($conf, $opt, $value);
	    } else {
		die "skip\n";  # skip non-hot-pluggable options
	    }
	};
	if (my $err = $@) {
	    &$add_error($opt, $err) if $err ne "skip\n";
	} else {
	    $cloudinit_record_changed->($conf, $opt, $conf->{$opt}, $value);
	    $conf->{$opt} = $value;
	    delete $conf->{pending}->{$opt};
	}
    }

    if (defined($cloudinit_opt)) {
	my ($opt, $drive) = @$cloudinit_opt;
	my $value = $conf->{pending}->{$opt};
	eval {
	    my $temp = {%$conf, $opt => $value};
	    PVE::QemuServer::Cloudinit::apply_cloudinit_config($temp, $vmid);
	    vmconfig_update_disk($storecfg, $conf, $hotplug_features->{disk},
				 $vmid, $opt, $value, $arch, $machine_type);
	};
	if (my $err = $@) {
	    &$add_error($opt, $err) if $err ne "skip\n";
	} else {
	    $conf->{$opt} = $value;
	    delete $conf->{pending}->{$opt};
	}
    }

    # unplug xhci controller if no usb device is left
    if ($usb_hotplug) {
	my $has_usb = 0;
	for (my $i = 0; $i < $PVE::QemuServer::USB::MAX_USB_DEVICES; $i++) {
	    next if !defined($conf->{"usb$i"});
	    $has_usb = 1;
	    last;
	}
	if (!$has_usb) {
	    vm_deviceunplug($vmid, $conf, 'xhci');
	}
    }

    PVE::QemuConfig->write_config($vmid, $conf);

    if ($hotplug_features->{cloudinit} && PVE::QemuServer::Cloudinit::has_changes($conf)) {
	PVE::QemuServer::vmconfig_update_cloudinit_drive($storecfg, $conf, $vmid);
    }
}

sub try_deallocate_drive {
    my ($storecfg, $vmid, $conf, $key, $drive, $rpcenv, $authuser, $force) = @_;

    if (($force || $key =~ /^unused/) && !drive_is_cdrom($drive, 1)) {
	my $volid = $drive->{file};
	if (vm_is_volid_owner($storecfg, $vmid, $volid)) {
	    my $sid = PVE::Storage::parse_volume_id($volid);
	    $rpcenv->check($authuser, "/storage/$sid", ['Datastore.AllocateSpace']);

	    # check if the disk is really unused
	    die "unable to delete '$volid' - volume is still in use (snapshot?)\n"
		if PVE::QemuServer::Drive::is_volume_in_use($storecfg, $conf, $key, $volid);
	    PVE::Storage::vdisk_free($storecfg, $volid);
	    return 1;
	} else {
	    # If vm is not owner of this disk remove from config
	    return 1;
	}
    }

    return;
}

sub vmconfig_delete_or_detach_drive {
    my ($vmid, $storecfg, $conf, $opt, $force) = @_;

    my $drive = parse_drive($opt, $conf->{$opt});

    my $rpcenv = PVE::RPCEnvironment::get();
    my $authuser = $rpcenv->get_user();

    if ($force) {
	$rpcenv->check_vm_perm($authuser, $vmid, undef, ['VM.Config.Disk']);
	try_deallocate_drive($storecfg, $vmid, $conf, $opt, $drive, $rpcenv, $authuser, $force);
    } else {
	vmconfig_register_unused_drive($storecfg, $vmid, $conf, $drive);
    }
}



sub vmconfig_apply_pending {
    my ($vmid, $conf, $storecfg, $errors, $skip_cloud_init) = @_;

    return if !scalar(keys %{$conf->{pending}});

    my $add_apply_error = sub {
	my ($opt, $msg) = @_;
	my $err_msg = "unable to apply pending change $opt : $msg";
	$errors->{$opt} = $err_msg;
	warn $err_msg;
    };

    # cold plug

    my $pending_delete_hash = PVE::QemuConfig->parse_pending_delete($conf->{pending}->{delete});
    foreach my $opt (sort keys %$pending_delete_hash) {
	my $force = $pending_delete_hash->{$opt}->{force};
	eval {
	    if ($opt =~ m/^unused/) {
		die "internal error";
	    } elsif (defined($conf->{$opt}) && is_valid_drivename($opt)) {
		vmconfig_delete_or_detach_drive($vmid, $storecfg, $conf, $opt, $force);
	    } elsif (defined($conf->{$opt}) && $opt =~ m/^net\d+$/) {
		if($have_sdn) {
		    my $net = PVE::QemuServer::parse_net($conf->{$opt});
		    eval { PVE::Network::SDN::Vnets::del_ips_from_mac($net->{bridge}, $net->{macaddr}, $conf->{name}) };
		    warn if $@;
		}
	    }
	};
	if (my $err = $@) {
	    $add_apply_error->($opt, $err);
	} else {
	    PVE::QemuConfig->remove_from_pending_delete($conf, $opt);
	    delete $conf->{$opt};
	}
    }

    PVE::QemuConfig->cleanup_pending($conf);

    my $generate_cloudinit = $skip_cloud_init ? 0 : undef;

    foreach my $opt (keys %{$conf->{pending}}) { # add/change
	next if $opt eq 'delete'; # just to be sure
	eval {
	    if (defined($conf->{$opt}) && is_valid_drivename($opt)) {
		vmconfig_register_unused_drive($storecfg, $vmid, $conf, parse_drive($opt, $conf->{$opt}))
	    } elsif (defined($conf->{pending}->{$opt}) && $opt =~ m/^net\d+$/) {
		return if !$have_sdn; # return from eval if SDN is not available

		my $new_net = PVE::QemuServer::parse_net($conf->{pending}->{$opt});
		if ($conf->{$opt}) {
		    my $old_net = PVE::QemuServer::parse_net($conf->{$opt});

		    if (defined($old_net->{bridge}) && defined($old_net->{macaddr}) && (
			safe_string_ne($old_net->{bridge}, $new_net->{bridge}) ||
			safe_string_ne($old_net->{macaddr}, $new_net->{macaddr})
		    )) {
			PVE::Network::SDN::Vnets::del_ips_from_mac($old_net->{bridge}, $old_net->{macaddr}, $conf->{name});
			PVE::Network::SDN::Vnets::add_next_free_cidr($new_net->{bridge}, $conf->{name}, $new_net->{macaddr}, $vmid, undef, 1);
		    }
		} else {
		    PVE::Network::SDN::Vnets::add_next_free_cidr($new_net->{bridge}, $conf->{name}, $new_net->{macaddr}, $vmid, undef, 1);
		}
	    }
	};
	if (my $err = $@) {
	    $add_apply_error->($opt, $err);
	} else {

	    if (is_valid_drivename($opt)) {
		my $drive = parse_drive($opt, $conf->{pending}->{$opt});
		$generate_cloudinit //= 1 if drive_is_cloudinit($drive);
	    }

	    $conf->{$opt} = delete $conf->{pending}->{$opt};
	}
    }

    # write all changes at once to avoid unnecessary i/o
    PVE::QemuConfig->write_config($vmid, $conf);
    if ($generate_cloudinit) {
	if (PVE::QemuServer::Cloudinit::apply_cloudinit_config($conf, $vmid)) {
	    # After successful generation and if there were changes to be applied, update the
	    # config to drop the 'cloudinit' special section.
	    PVE::QemuConfig->write_config($vmid, $conf);
	}
    }
}

sub vmconfig_update_net {
    my ($storecfg, $conf, $hotplug, $vmid, $opt, $value, $arch, $machine_type) = @_;

    my $newnet = parse_net($value);

    if ($conf->{$opt}) {
	my $oldnet = parse_net($conf->{$opt});

	if (safe_string_ne($oldnet->{model}, $newnet->{model}) ||
	    safe_string_ne($oldnet->{macaddr}, $newnet->{macaddr}) ||
	    safe_num_ne($oldnet->{queues}, $newnet->{queues}) ||
	    safe_num_ne($oldnet->{mtu}, $newnet->{mtu}) ||
	    !($newnet->{bridge} && $oldnet->{bridge})
	) { # bridge/nat mode change

            # for non online change, we try to hot-unplug
	    die "skip\n" if !$hotplug;
	    vm_deviceunplug($vmid, $conf, $opt);

	    if ($have_sdn) {
		PVE::Network::SDN::Vnets::del_ips_from_mac($oldnet->{bridge}, $oldnet->{macaddr}, $conf->{name});
	    }

	} else {

	    die "internal error" if $opt !~ m/net(\d+)/;
	    my $iface = "tap${vmid}i$1";

	    if (safe_string_ne($oldnet->{bridge}, $newnet->{bridge}) ||
		safe_num_ne($oldnet->{tag}, $newnet->{tag}) ||
		safe_string_ne($oldnet->{trunks}, $newnet->{trunks}) ||
		safe_num_ne($oldnet->{firewall}, $newnet->{firewall})
	    ) {
		PVE::Network::tap_unplug($iface);

		#set link_down in guest if bridge or vlan change to notify guest (dhcp renew for example)
		if (safe_string_ne($oldnet->{bridge}, $newnet->{bridge}) ||
		    safe_num_ne($oldnet->{tag}, $newnet->{tag})
		) {
		    qemu_set_link_status($vmid, $opt, 0);
		}

		if (safe_string_ne($oldnet->{bridge}, $newnet->{bridge})) {
		    if ($have_sdn) {
			PVE::Network::SDN::Vnets::del_ips_from_mac($oldnet->{bridge}, $oldnet->{macaddr}, $conf->{name});
			PVE::Network::SDN::Vnets::add_next_free_cidr($newnet->{bridge}, $conf->{name}, $newnet->{macaddr}, $vmid, undef, 1);
		    }
		}

		if ($have_sdn) {
		    PVE::Network::SDN::Zones::tap_plug($iface, $newnet->{bridge}, $newnet->{tag}, $newnet->{firewall}, $newnet->{trunks}, $newnet->{rate});
		} else {
		    PVE::Network::tap_plug($iface, $newnet->{bridge}, $newnet->{tag}, $newnet->{firewall}, $newnet->{trunks}, $newnet->{rate});
		}

	    } elsif (safe_num_ne($oldnet->{rate}, $newnet->{rate})) {
		# Rate can be applied on its own but any change above needs to
		# include the rate in tap_plug since OVS resets everything.
		PVE::Network::tap_rate_limit($iface, $newnet->{rate});
	    }

	    # set link_down on changed bridge/tag as well, because we detach the
	    # network device in the section above if the bridge or tag changed
	    if (safe_string_ne($oldnet->{link_down}, $newnet->{link_down})
		|| safe_string_ne($oldnet->{bridge}, $newnet->{bridge})
		|| safe_num_ne($oldnet->{tag}, $newnet->{tag})
	    ) {
		qemu_set_link_status($vmid, $opt, !$newnet->{link_down});
	    }

	    return 1;
	}
    }

    if ($hotplug) {
	if ($have_sdn) {
	    PVE::Network::SDN::Vnets::add_next_free_cidr($newnet->{bridge}, $conf->{name}, $newnet->{macaddr}, $vmid, undef, 1);
	    PVE::Network::SDN::Vnets::add_dhcp_mapping($newnet->{bridge}, $newnet->{macaddr}, $vmid, $conf->{name});
	}
	vm_deviceplug($storecfg, $conf, $vmid, $opt, $newnet, $arch, $machine_type);
    } else {
	die "skip\n";
    }
}

sub vmconfig_update_agent {
    my ($conf, $opt, $value) = @_;

    die "skip\n" if !$conf->{$opt};

    my $hotplug_options = { fstrim_cloned_disks => 1 };

    my $old_agent = parse_guest_agent($conf);
    my $agent = parse_guest_agent({$opt => $value});

    for my $option (keys %$agent) { # added/changed options
	next if defined($hotplug_options->{$option});
	die "skip\n" if safe_string_ne($agent->{$option}, $old_agent->{$option});
    }

    for my $option (keys %$old_agent) { # removed options
	next if defined($hotplug_options->{$option});
	die "skip\n" if safe_string_ne($old_agent->{$option}, $agent->{$option});
    }

    return; # either no actual change (e.g., format string reordered) or just hotpluggable changes
}

sub vmconfig_update_disk {
    my ($storecfg, $conf, $hotplug, $vmid, $opt, $value, $arch, $machine_type) = @_;

    my $drive = parse_drive($opt, $value);

    if ($conf->{$opt} && (my $old_drive = parse_drive($opt, $conf->{$opt}))) {
	my $media = $drive->{media} || 'disk';
	my $oldmedia = $old_drive->{media} || 'disk';
	die "unable to change media type\n" if $media ne $oldmedia;

	if (!drive_is_cdrom($old_drive)) {

	    if ($drive->{file} ne $old_drive->{file}) {

		die "skip\n" if !$hotplug;

		# unplug and register as unused
		vm_deviceunplug($vmid, $conf, $opt);
		vmconfig_register_unused_drive($storecfg, $vmid, $conf, $old_drive)

	    } else {
		# update existing disk

		# skip non hotpluggable value
		if (safe_string_ne($drive->{aio}, $old_drive->{aio}) ||
		    safe_string_ne($drive->{discard}, $old_drive->{discard}) ||
		    safe_string_ne($drive->{iothread}, $old_drive->{iothread}) ||
		    safe_string_ne($drive->{queues}, $old_drive->{queues}) ||
		    safe_string_ne($drive->{product}, $old_drive->{product}) ||
		    safe_string_ne($drive->{cache}, $old_drive->{cache}) ||
		    safe_string_ne($drive->{ssd}, $old_drive->{ssd}) ||
		    safe_string_ne($drive->{vendor}, $old_drive->{vendor}) ||
		    safe_string_ne($drive->{ro}, $old_drive->{ro})) {
		    die "skip\n";
		}

		# apply throttle
		if (safe_num_ne($drive->{mbps}, $old_drive->{mbps}) ||
		    safe_num_ne($drive->{mbps_rd}, $old_drive->{mbps_rd}) ||
		    safe_num_ne($drive->{mbps_wr}, $old_drive->{mbps_wr}) ||
		    safe_num_ne($drive->{iops}, $old_drive->{iops}) ||
		    safe_num_ne($drive->{iops_rd}, $old_drive->{iops_rd}) ||
		    safe_num_ne($drive->{iops_wr}, $old_drive->{iops_wr}) ||
		    safe_num_ne($drive->{mbps_max}, $old_drive->{mbps_max}) ||
		    safe_num_ne($drive->{mbps_rd_max}, $old_drive->{mbps_rd_max}) ||
		    safe_num_ne($drive->{mbps_wr_max}, $old_drive->{mbps_wr_max}) ||
		    safe_num_ne($drive->{iops_max}, $old_drive->{iops_max}) ||
		    safe_num_ne($drive->{iops_rd_max}, $old_drive->{iops_rd_max}) ||
		    safe_num_ne($drive->{iops_wr_max}, $old_drive->{iops_wr_max}) ||
		    safe_num_ne($drive->{bps_max_length}, $old_drive->{bps_max_length}) ||
		    safe_num_ne($drive->{bps_rd_max_length}, $old_drive->{bps_rd_max_length}) ||
		    safe_num_ne($drive->{bps_wr_max_length}, $old_drive->{bps_wr_max_length}) ||
		    safe_num_ne($drive->{iops_max_length}, $old_drive->{iops_max_length}) ||
		    safe_num_ne($drive->{iops_rd_max_length}, $old_drive->{iops_rd_max_length}) ||
		    safe_num_ne($drive->{iops_wr_max_length}, $old_drive->{iops_wr_max_length})) {

		    qemu_block_set_io_throttle(
			$vmid,"drive-$opt",
			($drive->{mbps} || 0)*1024*1024,
			($drive->{mbps_rd} || 0)*1024*1024,
			($drive->{mbps_wr} || 0)*1024*1024,
			 $drive->{iops} || 0,
			 $drive->{iops_rd} || 0,
			 $drive->{iops_wr} || 0,
			($drive->{mbps_max} || 0)*1024*1024,
			($drive->{mbps_rd_max} || 0)*1024*1024,
			($drive->{mbps_wr_max} || 0)*1024*1024,
			 $drive->{iops_max} || 0,
			 $drive->{iops_rd_max} || 0,
			 $drive->{iops_wr_max} || 0,
			 $drive->{bps_max_length} || 1,
			 $drive->{bps_rd_max_length} || 1,
			 $drive->{bps_wr_max_length} || 1,
			 $drive->{iops_max_length} || 1,
			 $drive->{iops_rd_max_length} || 1,
			 $drive->{iops_wr_max_length} || 1,
		    );

		}

		return 1;
	    }

	} else { # cdrom

	    if ($drive->{file} eq 'none') {
		mon_cmd($vmid, "eject", force => JSON::true, id => "$opt");
		if (drive_is_cloudinit($old_drive)) {
		    vmconfig_register_unused_drive($storecfg, $vmid, $conf, $old_drive);
		}
	    } else {
		my ($path, $format) = PVE::QemuServer::Drive::get_path_and_format(
		    $storecfg, $vmid, $drive);

		# force eject if locked
		mon_cmd($vmid, "eject", force => JSON::true, id => "$opt");

		if ($path) {
		    mon_cmd(
			$vmid,
			"blockdev-change-medium",
			id => "$opt",
			filename => "$path",
			format => "$format",
		    );
		}
	    }

	    return 1;
	}
    }

    die "skip\n" if !$hotplug || $opt =~ m/(ide|sata|nvme)(\d+)/;
    # hotplug new disks
    PVE::Storage::activate_volumes($storecfg, [$drive->{file}]) if $drive->{file} !~ m|^/dev/.+|;
    vm_deviceplug($storecfg, $conf, $vmid, $opt, $drive, $arch, $machine_type);
}

sub vmconfig_update_cloudinit_drive {
    my ($storecfg, $conf, $vmid) = @_;

    my $cloudinit_ds = undef;
    my $cloudinit_drive = undef;

    PVE::QemuConfig->foreach_volume($conf, sub {
	my ($ds, $drive) = @_;
	if (PVE::QemuServer::drive_is_cloudinit($drive)) {
	    $cloudinit_ds = $ds;
	    $cloudinit_drive = $drive;
	}
    });

    return if !$cloudinit_drive;

    if (PVE::QemuServer::Cloudinit::apply_cloudinit_config($conf, $vmid)) {
	PVE::QemuConfig->write_config($vmid, $conf);
    }

    my $running = PVE::QemuServer::check_running($vmid);

    if ($running) {
	my ($path, $format) = PVE::QemuServer::Drive::get_path_and_format(
	    $storecfg, $vmid, $cloudinit_drive);
	if ($path) {
	    mon_cmd($vmid, "eject", force => JSON::true, id => "$cloudinit_ds");
	    mon_cmd(
		$vmid,
		"blockdev-change-medium",
		id => "$cloudinit_ds",
		filename => "$path",
		format => "$format",
	    );
	}
    }
}

# called in locked context by incoming migration
sub vm_migrate_get_nbd_disks {
    my ($storecfg, $conf, $replicated_volumes) = @_;

    my $local_volumes = {};
    PVE::QemuConfig->foreach_volume($conf, sub {
	my ($ds, $drive) = @_;

	return if drive_is_cdrom($drive);
	return if $ds eq 'tpmstate0';

	my $volid = $drive->{file};

	return if !$volid;

	my ($storeid, $volname) = PVE::Storage::parse_volume_id($volid);

	my $scfg = PVE::Storage::storage_config($storecfg, $storeid);
	return if $scfg->{shared};

	my $format = checked_volume_format($storecfg, $volid);

	# replicated disks re-use existing state via bitmap
	my $use_existing = $replicated_volumes->{$volid} ? 1 : 0;
	$local_volumes->{$ds} = [$volid, $storeid, $drive, $use_existing, $format];
    });
    return $local_volumes;
}

# called in locked context by incoming migration
sub vm_migrate_alloc_nbd_disks {
    my ($storecfg, $vmid, $source_volumes, $storagemap) = @_;

    my $nbd = {};
    foreach my $opt (sort keys %$source_volumes) {
	my ($volid, $storeid, $drive, $use_existing, $format) = @{$source_volumes->{$opt}};

	if ($use_existing) {
	    $nbd->{$opt}->{drivestr} = print_drive($drive);
	    $nbd->{$opt}->{volid} = $volid;
	    $nbd->{$opt}->{replicated} = 1;
	    next;
	}

	$storeid = PVE::JSONSchema::map_id($storagemap, $storeid);

	# order of precedence, filtered by whether storage supports it:
	# 1. explicit requested format
	# 2. default format of storage
	my ($defFormat, $validFormats) = PVE::Storage::storage_default_format($storecfg, $storeid);
	$format = $defFormat if !$format || !grep { $format eq $_ } $validFormats->@*;

	my $size = $drive->{size} / 1024;
	my $newvolid = PVE::Storage::vdisk_alloc($storecfg, $storeid, $vmid, $format, undef, $size);
	my $newdrive = $drive;
	$newdrive->{format} = $format;
	$newdrive->{file} = $newvolid;
	my $drivestr = print_drive($newdrive);
	$nbd->{$opt}->{drivestr} = $drivestr;
	$nbd->{$opt}->{volid} = $newvolid;
    }

    return $nbd;
}

# see vm_start_nolock for parameters, additionally:
# migrate_opts:
#   storagemap = parsed storage map for allocating NBD disks
sub vm_start {
    my ($storecfg, $vmid, $params, $migrate_opts) = @_;

    return PVE::QemuConfig->lock_config($vmid, sub {
	my $conf = PVE::QemuConfig->load_config($vmid, $migrate_opts->{migratedfrom});

	die "you can't start a vm if it's a template\n"
	    if !$params->{skiptemplate} && PVE::QemuConfig->is_template($conf);

	my $has_suspended_lock = PVE::QemuConfig->has_lock($conf, 'suspended');
	my $has_backup_lock = PVE::QemuConfig->has_lock($conf, 'backup');

	my $running = check_running($vmid, undef, $migrate_opts->{migratedfrom});

	if ($has_backup_lock && $running) {
	    # a backup is currently running, attempt to start the guest in the
	    # existing QEMU instance
	    return vm_resume($vmid);
	}

	PVE::QemuConfig->check_lock($conf)
	    if !($params->{skiplock} || $has_suspended_lock);

	$params->{resume} = $has_suspended_lock || defined($conf->{vmstate});

	die "VM $vmid already running\n" if $running;

	if (my $storagemap = $migrate_opts->{storagemap}) {
	    my $replicated = $migrate_opts->{replicated_volumes};
	    my $disks = vm_migrate_get_nbd_disks($storecfg, $conf, $replicated);
	    $migrate_opts->{nbd} = vm_migrate_alloc_nbd_disks($storecfg, $vmid, $disks, $storagemap);

	    foreach my $opt (keys %{$migrate_opts->{nbd}}) {
		$conf->{$opt} = $migrate_opts->{nbd}->{$opt}->{drivestr};
	    }
	}

	return vm_start_nolock($storecfg, $vmid, $conf, $params, $migrate_opts);
    });
}


# params:
#   statefile => 'tcp', 'unix' for migration or path/volid for RAM state
#   skiplock => 0/1, skip checking for config lock
#   skiptemplate => 0/1, skip checking whether VM is template
#   forcemachine => to force QEMU machine (rollback/migration)
#   forcecpu => a QEMU '-cpu' argument string to override get_cpu_options
#   timeout => in seconds
#   paused => start VM in paused state (backup)
#   resume => resume from hibernation
#   live-restore-backing => {
#      sata0 => {
#          name => blockdev-name,
#          blockdev => "arg to the -blockdev command instantiating device named 'name'",
#      },
#      virtio2 => ...
#   }
# migrate_opts:
#   nbd => volumes for NBD exports (vm_migrate_alloc_nbd_disks)
#   migratedfrom => source node
#   spice_ticket => used for spice migration, passed via tunnel/stdin
#   network => CIDR of migration network
#   type => secure/insecure - tunnel over encrypted connection or plain-text
#   nbd_proto_version => int, 0 for TCP, 1 for UNIX
#   replicated_volumes => which volids should be re-used with bitmaps for nbd migration
#   offline_volumes => new volids of offline migrated disks like tpmstate and cloudinit, not yet
#       contained in config
sub vm_start_nolock {
    my ($storecfg, $vmid, $conf, $params, $migrate_opts) = @_;

    my $statefile = $params->{statefile};
    my $resume = $params->{resume};

    my $migratedfrom = $migrate_opts->{migratedfrom};
    my $migration_type = $migrate_opts->{type};

    my $res = {};

    # clean up leftover reboot request files
    eval { clear_reboot_request($vmid); };
    warn $@ if $@;

    if (!$statefile && scalar(keys %{$conf->{pending}})) {
	vmconfig_apply_pending($vmid, $conf, $storecfg);
	$conf = PVE::QemuConfig->load_config($vmid); # update/reload
    }

    # don't regenerate the ISO if the VM is started as part of a live migration
    # this way we can reuse the old ISO with the correct config
    if (!$migratedfrom) {
	if (PVE::QemuServer::Cloudinit::apply_cloudinit_config($conf, $vmid)) {
	    # FIXME: apply_cloudinit_config updates $conf in this case, and it would only drop
	    # $conf->{'special-sections'}->{cloudinit}, so we could just not do this?
	    # But we do it above, so for now let's be consistent.
	    $conf = PVE::QemuConfig->load_config($vmid); # update/reload
	}
    }

    # override offline migrated volumes, conf is out of date still
    if (my $offline_volumes = $migrate_opts->{offline_volumes}) {
	for my $key (sort keys $offline_volumes->%*) {
	    my $parsed = parse_drive($key, $conf->{$key});
	    $parsed->{file} = $offline_volumes->{$key};
	    $conf->{$key} = print_drive($parsed);
	}
    }

    my $defaults = load_defaults();

    # set environment variable useful inside network script
    # for remote migration the config is available on the target node!
    if (!$migrate_opts->{remote_node}) {
	$ENV{PVE_MIGRATED_FROM} = $migratedfrom;
    }

    PVE::GuestHelpers::exec_hookscript($conf, $vmid, 'pre-start', 1);

    my $forcemachine = $params->{forcemachine};
    my $forcecpu = $params->{forcecpu};
    if ($resume) {
	# enforce machine and CPU type on suspended vm to ensure HW compatibility
	$forcemachine = $conf->{runningmachine};
	$forcecpu = $conf->{runningcpu};
	print "Resuming suspended VM\n";
    }

    # Note that for certain cases like templates, the configuration is minimized, so need to ensure
    # the rest of the function here uses the same configuration that was used to build the command
    (my $cmd, my $vollist, my $spice_port, my $pci_devices, $conf) = config_to_command(
	$storecfg,
	$vmid,
	$conf,
	$defaults,
	$forcemachine,
	$forcecpu,
	$params->{'live-restore-backing'},
    );

    my $migration_ip;
    my $get_migration_ip = sub {
	my ($nodename) = @_;

	return $migration_ip if defined($migration_ip);

	my $cidr = $migrate_opts->{network};

	if (!defined($cidr)) {
	    my $dc_conf = PVE::Cluster::cfs_read_file('datacenter.cfg');
	    $cidr = $dc_conf->{migration}->{network};
	}

	if (defined($cidr)) {
	    my $ips = PVE::Network::get_local_ip_from_cidr($cidr);

	    die "could not get IP: no address configured on local " .
		"node for network '$cidr'\n" if scalar(@$ips) == 0;

	    die "could not get IP: multiple addresses configured on local " .
		"node for network '$cidr'\n" if scalar(@$ips) > 1;

	    $migration_ip = @$ips[0];
	}

	$migration_ip = PVE::Cluster::remote_node_ip($nodename, 1)
	    if !defined($migration_ip);

	return $migration_ip;
    };

    if ($statefile) {
	if ($statefile eq 'tcp') {
	    my $migrate = $res->{migrate} = { proto => 'tcp' };
	    $migrate->{addr} = "localhost";
	    my $datacenterconf = PVE::Cluster::cfs_read_file('datacenter.cfg');
	    my $nodename = nodename();

	    if (!defined($migration_type)) {
		if (defined($datacenterconf->{migration}->{type})) {
		    $migration_type = $datacenterconf->{migration}->{type};
		} else {
		    $migration_type = 'secure';
		}
	    }

	    if ($migration_type eq 'insecure') {
		$migrate->{addr} = $get_migration_ip->($nodename);
		$migrate->{addr} = "[$migrate->{addr}]" if Net::IP::ip_is_ipv6($migrate->{addr});
	    }

	    # see #4501: port reservation should be done close to usage - tell QEMU where to listen
	    # via QMP later
	    push @$cmd, '-incoming', 'defer';
	    push @$cmd, '-S';

	} elsif ($statefile eq 'unix') {
	    # should be default for secure migrations as a ssh TCP forward
	    # tunnel is not deterministic reliable ready and fails regurarly
	    # to set up in time, so use UNIX socket forwards
	    my $migrate = $res->{migrate} = { proto => 'unix' };
	    $migrate->{addr} = "/run/qemu-server/$vmid.migrate";
	    unlink $migrate->{addr};

	    $migrate->{uri} = "unix:$migrate->{addr}";
	    push @$cmd, '-incoming', $migrate->{uri};
	    push @$cmd, '-S';

	} elsif (-e $statefile) {
	    push @$cmd, '-loadstate', $statefile;
	} else {
	    my $statepath = PVE::Storage::path($storecfg, $statefile);
	    push @$vollist, $statefile;
	    push @$cmd, '-loadstate', $statepath;
	}
    } elsif ($params->{paused}) {
	push @$cmd, '-S';
    }

    my $memory = get_current_memory($conf->{memory});
    my $start_timeout = $params->{timeout} // config_aware_timeout($conf, $memory, $resume);

    my $pci_reserve_list = [];
    for my $device (values $pci_devices->%*) {
	next if $device->{mdev}; # we don't reserve for mdev devices
	push $pci_reserve_list->@*, map { $_->{id} } $device->{ids}->@*;
    }

    # reserve all PCI IDs before actually doing anything with them
    PVE::QemuServer::PCI::reserve_pci_usage($pci_reserve_list, $vmid, $start_timeout);

    eval {
	my $uuid;
	for my $id (sort keys %$pci_devices) {
	    my $d = $pci_devices->{$id};
	    my ($index) = ($id =~ m/^hostpci(\d+)$/);

	    my $chosen_mdev;
	    for my $dev ($d->{ids}->@*) {
		my $info = eval { PVE::QemuServer::PCI::prepare_pci_device($vmid, $dev->{id}, $index, $d) };
		if ($d->{mdev} || $d->{nvidia}) {
		    warn $@ if $@;
		    $chosen_mdev = $info;
		    last if $chosen_mdev; # if successful, we're done
		} else {
		    die $@ if $@;
		}
	    }

	    next if !$d->{mdev} && !$d->{nvidia};
	    die "could not create mediated device\n" if !defined($chosen_mdev);

	    # nvidia grid needs the uuid of the mdev as qemu parameter
	    if (!defined($uuid) && $chosen_mdev->{vendor} =~ m/^(0x)?10de$/) {
			$uuid = $conf->{uuid} // PVE::QemuServer::PCI::generate_mdev_uuid($vmid, $index);
	    }
	}
	push @$cmd, '-uuid', $uuid if defined($uuid);
    };
    if (my $err = $@) {
	eval { cleanup_pci_devices($vmid, $conf) };
	warn $@ if $@;
	die $err;
    }

    PVE::Storage::activate_volumes($storecfg, $vollist);


    my %silence_std_outs = (outfunc => sub {}, errfunc => sub {});
    eval { run_command(['/bin/systemctl', 'reset-failed', "$vmid.scope"], %silence_std_outs) };
    eval { run_command(['/bin/systemctl', 'stop', "$vmid.scope"], %silence_std_outs) };
    # Issues with the above 'stop' not being fully completed are extremely rare, a very low
    # timeout should be more than enough here...
    PVE::Systemd::wait_for_unit_removed("$vmid.scope", 20);

    my $cpuunits = PVE::CGroup::clamp_cpu_shares($conf->{cpuunits});

    my %run_params = (
	timeout => $statefile ? undef : $start_timeout,
	umask => 0077,
	noerr => 1,
    );

    # when migrating, prefix QEMU output so other side can pick up any
    # errors that might occur and show the user
    if ($migratedfrom) {
	$run_params{quiet} = 1;
	$run_params{logfunc} = sub { print "QEMU: $_[0]\n" };
    }

    my %systemd_properties = (
	Slice => 'qemu.slice',
	KillMode => 'process',
	SendSIGKILL => 0,
	TimeoutStopUSec => ULONG_MAX, # infinity
    );

    if (PVE::CGroup::cgroup_mode() == 2) {
	$systemd_properties{CPUWeight} = $cpuunits;
    } else {
	$systemd_properties{CPUShares} = $cpuunits;
    }

    if (my $cpulimit = $conf->{cpulimit}) {
	$systemd_properties{CPUQuota} = int($cpulimit * 100);
    }
    $systemd_properties{timeout} = 10 if $statefile; # setting up the scope should be quick

    my $run_qemu = sub {
	PVE::Tools::run_fork sub {
	    PVE::Systemd::enter_systemd_scope($vmid, "Proxmox VE VM $vmid", %systemd_properties);

	    my $virtiofs_sockets = start_all_virtiofsd($conf, $vmid);

	    my $tpmpid;
	    if ((my $tpm = $conf->{tpmstate0}) && !PVE::QemuConfig->is_template($conf)) {
		# start the TPM emulator so QEMU can connect on start
		$tpmpid = start_swtpm($storecfg, $vmid, $tpm, $migratedfrom);
	    }

	    my $exitcode = run_command($cmd, %run_params);
	    eval { PVE::QemuServer::Virtiofs::close_sockets(@$virtiofs_sockets); };
	    log_warn("closing virtiofs sockets failed - $@") if $@;
	    if ($exitcode) {
		if ($tpmpid) {
		    warn "stopping swtpm instance (pid $tpmpid) due to QEMU startup error\n";
		    kill 'TERM', $tpmpid;
		}
		die "QEMU exited with code $exitcode\n";
	    }
	};
    };

    if ($conf->{hugepages}) {

	my $code = sub {
	    my $hotplug_features =
		parse_hotplug_features(defined($conf->{hotplug}) ? $conf->{hotplug} : '1');
	    my $hugepages_topology =
		PVE::QemuServer::Memory::hugepages_topology($conf, $hotplug_features->{memory});

	    my $hugepages_host_topology = PVE::QemuServer::Memory::hugepages_host_topology();

	    PVE::QemuServer::Memory::hugepages_mount();
	    PVE::QemuServer::Memory::hugepages_allocate($hugepages_topology, $hugepages_host_topology);

	    eval { $run_qemu->() };
	    if (my $err = $@) {
		PVE::QemuServer::Memory::hugepages_reset($hugepages_host_topology)
		    if !$conf->{keephugepages};
		die $err;
	    }

	    PVE::QemuServer::Memory::hugepages_pre_deallocate($hugepages_topology)
		if !$conf->{keephugepages};
	};
	eval { PVE::QemuServer::Memory::hugepages_update_locked($code); };

    } else {
	eval { $run_qemu->() };
    }

    if (my $err = $@) {
	# deactivate volumes if start fails
	eval { PVE::Storage::deactivate_volumes($storecfg, $vollist); };
	warn $@ if $@;
	eval { cleanup_pci_devices($vmid, $conf) };
	warn $@ if $@;

	die "start failed: $err";
    }

    # re-reserve all PCI IDs now that we can know the actual VM PID
    my $pid = PVE::QemuServer::Helpers::vm_running_locally($vmid);
    eval { PVE::QemuServer::PCI::reserve_pci_usage($pci_reserve_list, $vmid, undef, $pid) };
    warn $@ if $@;

    syslog("info", "VM $vmid started with PID $pid.");

    if (defined(my $migrate = $res->{migrate})) {
	if ($migrate->{proto} eq 'tcp') {
	    my $nodename = nodename();
	    my $pfamily = PVE::Tools::get_host_address_family($nodename);
	    $migrate->{port} = PVE::Tools::next_migrate_port($pfamily);
	    $migrate->{uri} = "tcp:$migrate->{addr}:$migrate->{port}";
	    mon_cmd($vmid, "migrate-incoming", uri => $migrate->{uri});
	}
	print "migration listens on $migrate->{uri}\n";
    } elsif ($statefile) {
	eval { mon_cmd($vmid, "cont"); };
	warn $@ if $@;
    }

    #start nbd server for storage migration
    if (my $nbd = $migrate_opts->{nbd}) {
	my $nbd_protocol_version = $migrate_opts->{nbd_proto_version} // 0;

	my $migrate_storage_uri;
	# nbd_protocol_version > 0 for unix socket support
	if ($nbd_protocol_version > 0 && ($migration_type eq 'secure' || $migration_type eq 'websocket')) {
	    my $socket_path = "/run/qemu-server/$vmid\_nbd.migrate";
	    mon_cmd($vmid, "nbd-server-start", addr => { type => 'unix', data => { path => $socket_path } } );
	    $migrate_storage_uri = "nbd:unix:$socket_path";
	    $res->{migrate}->{unix_sockets} = [$socket_path];
	} else {
	    my $nodename = nodename();
	    my $localip = $get_migration_ip->($nodename);
	    my $pfamily = PVE::Tools::get_host_address_family($nodename);
	    my $storage_migrate_port = PVE::Tools::next_migrate_port($pfamily);

	    mon_cmd($vmid, "nbd-server-start", addr => {
		type => 'inet',
		data => {
		    host => "${localip}",
		    port => "${storage_migrate_port}",
		},
	    });
	    $localip = "[$localip]" if Net::IP::ip_is_ipv6($localip);
	    $migrate_storage_uri = "nbd:${localip}:${storage_migrate_port}";
	}

	my $block_info = mon_cmd($vmid, "query-block");
	$block_info = { map { $_->{device} => $_ } $block_info->@* };

	foreach my $opt (sort keys %$nbd) {
	    my $drivestr = $nbd->{$opt}->{drivestr};
	    my $volid = $nbd->{$opt}->{volid};

	    my $block_node = $block_info->{"drive-$opt"}->{inserted}->{'node-name'};

	    mon_cmd(
		$vmid,
		"block-export-add",
		id => "drive-$opt",
		'node-name' => $block_node,
		writable => JSON::true,
		type => "nbd",
		name => "drive-$opt", # NBD export name
	    );

	    my $nbd_uri = "$migrate_storage_uri:exportname=drive-$opt";
	    print "storage migration listens on $nbd_uri volume:$drivestr\n";
	    print "re-using replicated volume: $opt - $volid\n"
		if $nbd->{$opt}->{replicated};

	    $res->{drives}->{$opt} = $nbd->{$opt};
	    $res->{drives}->{$opt}->{nbd_uri} = $nbd_uri;
	}
    }

    if ($migratedfrom) {
	eval {
	    set_migration_caps($vmid);
	};
	warn $@ if $@;

	if ($spice_port) {
	    print "spice listens on port $spice_port\n";
	    $res->{spice_port} = $spice_port;
	    if ($migrate_opts->{spice_ticket}) {
		mon_cmd($vmid, "set_password", protocol => 'spice', password =>
		    $migrate_opts->{spice_ticket});
		mon_cmd($vmid, "expire_password", protocol => 'spice', time => "+30");
	    }
	}

    } else {
	mon_cmd($vmid, "balloon", value => $conf->{balloon}*1024*1024)
	    if !$statefile && $conf->{balloon};

	foreach my $opt (keys %$conf) {
	    next if $opt !~  m/^net\d+$/;
	    my $nicconf = parse_net($conf->{$opt});
	    qemu_set_link_status($vmid, $opt, 0) if $nicconf->{link_down};
	}
	add_nets_bridge_fdb($conf, $vmid);
    }

   if (!defined($conf->{balloon}) || $conf->{balloon}) {
	eval {
	    mon_cmd(
		$vmid,
		'qom-set',
		path => "machine/peripheral/balloon0",
		property => "guest-stats-polling-interval",
		value => 2
	    );
	};
	log_warn("could not set polling interval for ballooning - $@") if $@;
    }

    if ($resume) {
	print "Resumed VM, removing state\n";
	if (my $vmstate = $conf->{vmstate}) {
	    PVE::Storage::deactivate_volumes($storecfg, [$vmstate]);
	    PVE::Storage::vdisk_free($storecfg, $vmstate);
	}
	delete $conf->@{qw(lock vmstate runningmachine runningcpu)};
	PVE::QemuConfig->write_config($vmid, $conf);
    }

    PVE::GuestHelpers::exec_hookscript($conf, $vmid, 'post-start');

    my ($current_machine, $is_deprecated) =
	PVE::QemuServer::Machine::get_current_qemu_machine($vmid);
    if ($is_deprecated) {
	log_warn(
	    "current machine version '$current_machine' is deprecated - see the documentation and ".
	    "change to a newer one",
	);
    }

    return $res;
}

sub vm_commandline {
    my ($storecfg, $vmid, $snapname) = @_;

    my $conf = PVE::QemuConfig->load_config($vmid);

    my ($forcemachine, $forcecpu);
    if ($snapname) {
	my $snapshot = $conf->{snapshots}->{$snapname};
	die "snapshot '$snapname' does not exist\n" if !defined($snapshot);

	# check for machine or CPU overrides in snapshot
	$forcemachine = $snapshot->{runningmachine};
	$forcecpu = $snapshot->{runningcpu};

	$snapshot->{digest} = $conf->{digest}; # keep file digest for API

	$conf = $snapshot;
    }

    my $defaults = load_defaults();

    my $cmd = config_to_command($storecfg, $vmid, $conf, $defaults, $forcemachine, $forcecpu);
    # if the vm is not running, we need to clean up the reserved/created devices
    if (!PVE::QemuServer::Helpers::vm_running_locally($vmid)) {
	eval { cleanup_pci_devices($vmid, $conf) };
	warn $@ if $@;
    }

    return PVE::Tools::cmd2string($cmd);
}

sub vm_reset {
    my ($vmid, $skiplock) = @_;

    PVE::QemuConfig->lock_config($vmid, sub {

	my $conf = PVE::QemuConfig->load_config($vmid);

	PVE::QemuConfig->check_lock($conf) if !$skiplock;

	mon_cmd($vmid, "system_reset");
    });
}

sub get_vm_volumes {
    my ($conf) = @_;

    my $vollist = [];
    foreach_volid($conf, sub {
	my ($volid, $attr) = @_;

	return if $volid =~ m|^/|;

	my ($sid, $volname) = PVE::Storage::parse_volume_id($volid, 1);
	return if !$sid;

	push @$vollist, $volid;
    });

    return $vollist;
}

sub cleanup_pci_devices {
    my ($vmid, $conf) = @_;

    # templates don't use pci devices
    return if $conf->{template};

    my $reservations = PVE::QemuServer::PCI::get_reservations($vmid);
    # clean up nvidia devices
    for my $id ($reservations->@*) {
	$id = '0000:'.$id if $id !~ m/^0000:/;

	my $create_path = "/sys/bus/pci/devices/$id/nvidia/current_vgpu_type";

	next if ! -f $create_path;

	for (my $i = 0; $i < 10; $i++) {
	    last if file_read_firstline($create_path) eq "0";
	    sleep 1;
	    PVE::SysFSTools::file_write($create_path, "0");
	}
	if (file_read_firstline($create_path) ne "0") {
	    warn "could not cleanup nvidia vgpu for '$id'\n";
	}
    }

    foreach my $key (keys %$conf) {
	next if $key !~ m/^hostpci(\d+)$/;
	my $hostpciindex = $1;
	my $uuid = $conf->{uuid} // PVE::SysFSTools::generate_mdev_uuid($vmid, $hostpciindex);
	my $d = parse_hostpci($conf->{$key});
	if ($d->{mdev}) {
	    # NOTE: avoid PVE::SysFSTools::pci_cleanup_mdev_device as it requires PCI ID and we
	    # don't want to break ABI just for this two liner
	    my $dev_sysfs_dir = "/sys/bus/mdev/devices/$uuid";

	    # some nvidia vgpu driver versions want to clean the mdevs up themselves, and error
	    # out when we do it first. so wait for up to 10 seconds and then try it manually
	    if ($d->{ids}->[0]->[0]->{vendor} =~ m/^(0x)?10de$/ && -e $dev_sysfs_dir) {
		my $count = 0;
		while (-e $dev_sysfs_dir && $count < 10) {
		    sleep 1;
		    $count++;
		}
		print "waited $count seconds for mediated device driver finishing clean up\n";
	    }

	    if (-e $dev_sysfs_dir) {
		print "actively clean up mediated device with UUID $uuid\n";
		PVE::SysFSTools::file_write("$dev_sysfs_dir/remove", "1");
	    }
	}
    }
    PVE::QemuServer::PCI::remove_pci_reservation($vmid);
}

sub vm_stop_cleanup {
    my ($storecfg, $vmid, $conf, $keepActive, $apply_pending_changes, $noerr) = @_;

    eval {

	if (!$keepActive) {
	    my $vollist = get_vm_volumes($conf);
	    PVE::Storage::deactivate_volumes($storecfg, $vollist);
	}

	foreach my $ext (qw(mon qmp pid vnc qga)) {
	    unlink "/var/run/qemu-server/${vmid}.$ext";
	}

	if ($conf->{ivshmem}) {
	    my $ivshmem = parse_property_string($ivshmem_fmt, $conf->{ivshmem});
	    # just delete it for now, VMs which have this already open do not
	    # are affected, but new VMs will get a separated one. If this
	    # becomes an issue we either add some sort of ref-counting or just
	    # add a "don't delete on stop" flag to the ivshmem format.
	    unlink '/dev/shm/pve-shm-' . ($ivshmem->{name} // $vmid);
	}

	cleanup_pci_devices($vmid, $conf);

	vmconfig_apply_pending($vmid, $conf, $storecfg) if $apply_pending_changes;
    };
    if (my $err = $@) {
	die $err if !$noerr;
	warn $err;
    }
}

# call only in locked context
sub _do_vm_stop {
    my ($storecfg, $vmid, $skiplock, $nocheck, $timeout, $shutdown, $force, $keepActive) = @_;

    my $pid = check_running($vmid, $nocheck);
    return if !$pid;

    my $conf;
    if (!$nocheck) {
	$conf = PVE::QemuConfig->load_config($vmid);
	PVE::QemuConfig->check_lock($conf) if !$skiplock;
	if (!defined($timeout) && $shutdown && $conf->{startup}) {
	    my $opts = PVE::JSONSchema::pve_parse_startup_order($conf->{startup});
	    $timeout = $opts->{down} if $opts->{down};
	}
	PVE::GuestHelpers::exec_hookscript($conf, $vmid, 'pre-stop');
    }

    eval {
	if ($shutdown) {
	    if (defined($conf) && get_qga_key($conf, 'enabled') && qga_check_running($vmid)) {
		mon_cmd($vmid, "guest-shutdown", timeout => $timeout);
	    } else {
		mon_cmd($vmid, "system_powerdown");
	    }
	} else {
	    mon_cmd($vmid, "quit");
	}
    };
    my $err = $@;

    if (!$err) {
	$timeout = 60 if !defined($timeout);

	my $count = 0;
	while (($count < $timeout) && check_running($vmid, $nocheck)) {
	    $count++;
	    sleep 1;
	}

	if ($count >= $timeout) {
	    if ($force) {
		warn "VM still running - terminating now with SIGTERM\n";
		kill 15, $pid;
	    } else {
		die "VM quit/powerdown failed - got timeout\n";
	    }
	} else {
	    vm_stop_cleanup($storecfg, $vmid, $conf, $keepActive, 1, 1) if $conf;
	    return;
	}
    } else {
       if (!check_running($vmid, $nocheck)) {
	    warn "Unexpected: VM shutdown command failed, but VM not running anymore..\n";
	    return;
       }
       if ($force) {
	    warn "VM quit/powerdown failed - terminating now with SIGTERM\n";
	    kill 15, $pid;
	} else {
	    die "VM quit/powerdown failed\n";
	}
    }

    # wait again
    $timeout = 10;

    my $count = 0;
    while (($count < $timeout) && check_running($vmid, $nocheck)) {
	$count++;
	sleep 1;
    }

    if ($count >= $timeout) {
	warn "VM still running - terminating now with SIGKILL\n";
	kill 9, $pid;
	sleep 1;
    }

    vm_stop_cleanup($storecfg, $vmid, $conf, $keepActive, 1, 1) if $conf;
}

# Note: use $nocheck to skip tests if VM configuration file exists.
# We need that when migration VMs to other nodes (files already moved)
# Note: we set $keepActive in vzdump stop mode - volumes need to stay active
sub vm_stop {
    my ($storecfg, $vmid, $skiplock, $nocheck, $timeout, $shutdown, $force, $keepActive, $migratedfrom) = @_;

    $force = 1 if !defined($force) && !$shutdown;

    if ($migratedfrom){
	my $pid = check_running($vmid, $nocheck, $migratedfrom);
	kill 15, $pid if $pid;
	my $conf = PVE::QemuConfig->load_config($vmid, $migratedfrom);
	vm_stop_cleanup($storecfg, $vmid, $conf, $keepActive, 0, 1);
	return;
    }

    PVE::QemuConfig->lock_config($vmid, sub {
	_do_vm_stop($storecfg, $vmid, $skiplock, $nocheck, $timeout, $shutdown, $force, $keepActive);
   });
}

sub vm_reboot {
    my ($vmid, $timeout) = @_;

    PVE::QemuConfig->lock_config($vmid, sub {
	eval {

	    # only reboot if running, as qmeventd starts it again on a stop event
	    return if !check_running($vmid);

	    create_reboot_request($vmid);

	    my $storecfg = PVE::Storage::config();
	    _do_vm_stop($storecfg, $vmid, undef, undef, $timeout, 1);

	};
	if (my $err = $@) {
	    # avoid that the next normal shutdown will be confused for a reboot
	    clear_reboot_request($vmid);
	    die $err;
	}
   });
}

# note: if using the statestorage parameter, the caller has to check privileges
sub vm_suspend {
    my ($vmid, $skiplock, $includestate, $statestorage) = @_;

    my $conf;
    my $path;
    my $storecfg;
    my $vmstate;

    PVE::QemuConfig->lock_config($vmid, sub {

	$conf = PVE::QemuConfig->load_config($vmid);

	my $is_backing_up = PVE::QemuConfig->has_lock($conf, 'backup');
	PVE::QemuConfig->check_lock($conf)
	    if !($skiplock || $is_backing_up);

	die "cannot suspend to disk during backup\n"
	    if $is_backing_up && $includestate;

	check_non_migratable_resources($conf, $includestate, 0);

	if ($includestate) {
	    $conf->{lock} = 'suspending';
	    my $date = strftime("%Y-%m-%d", localtime(time()));
	    $storecfg = PVE::Storage::config();
	    if (!$statestorage) {
		$statestorage = find_vmstate_storage($conf, $storecfg);
		# check permissions for the storage
		my $rpcenv = PVE::RPCEnvironment::get();
		if ($rpcenv->{type} ne 'cli') {
		    my $authuser = $rpcenv->get_user();
		    $rpcenv->check($authuser, "/storage/$statestorage", ['Datastore.AllocateSpace']);
		}
	    }


	    $vmstate = PVE::QemuConfig->__snapshot_save_vmstate(
	        $vmid, $conf, "suspend-$date", $storecfg, $statestorage, 1);
	    $path = PVE::Storage::path($storecfg, $vmstate);
	    PVE::QemuConfig->write_config($vmid, $conf);
	} else {
	    mon_cmd($vmid, "stop");
	}
    });

    if ($includestate) {
	# save vm state
	PVE::Storage::activate_volumes($storecfg, [$vmstate]);

	eval {
	    set_migration_caps($vmid, 1);
	    mon_cmd($vmid, "savevm-start", statefile => $path);
	    for(;;) {
		my $state = mon_cmd($vmid, "query-savevm");
		if (!$state->{status}) {
		    die "savevm not active\n";
		} elsif ($state->{status} eq 'active') {
		    sleep(1);
		    next;
		} elsif ($state->{status} eq 'completed') {
		    print "State saved, quitting\n";
		    last;
		} elsif ($state->{status} eq 'failed' && $state->{error}) {
		    die "query-savevm failed with error '$state->{error}'\n"
		} else {
		    die "query-savevm returned status '$state->{status}'\n";
		}
	    }
	};
	my $err = $@;

	PVE::QemuConfig->lock_config($vmid, sub {
	    $conf = PVE::QemuConfig->load_config($vmid);
	    if ($err) {
		# cleanup, but leave suspending lock, to indicate something went wrong
		eval {
		    eval { mon_cmd($vmid, "savevm-end"); };
		    warn $@ if $@;
		    PVE::Storage::deactivate_volumes($storecfg, [$vmstate]);
		    PVE::Storage::vdisk_free($storecfg, $vmstate);
		    delete $conf->@{qw(vmstate runningmachine runningcpu)};
		    PVE::QemuConfig->write_config($vmid, $conf);
		};
		warn $@ if $@;
		die $err;
	    }

	    die "lock changed unexpectedly\n"
		if !PVE::QemuConfig->has_lock($conf, 'suspending');

	    mon_cmd($vmid, "quit");
	    $conf->{lock} = 'suspended';
	    PVE::QemuConfig->write_config($vmid, $conf);
	});
    }
}

# $nocheck is set when called as part of a migration - in this context the
# location of the config file (source or target node) is not deterministic,
# since migration cannot wait for pmxcfs to process the rename
sub vm_resume {
    my ($vmid, $skiplock, $nocheck) = @_;

    PVE::QemuConfig->lock_config($vmid, sub {
	# After migration, the VM might not immediately be able to respond to QMP commands, because
	# activating the block devices might take a bit of time.
	my $res = mon_cmd($vmid, 'query-status', timeout => 60);
	my $resume_cmd = 'cont';
	my $reset = 0;
	my $conf;
	if ($nocheck) {
	    $conf = eval { PVE::QemuConfig->load_config($vmid) }; # try on target node
	    if ($@) {
		my $vmlist = PVE::Cluster::get_vmlist();
		if (exists($vmlist->{ids}->{$vmid})) {
		    my $node = $vmlist->{ids}->{$vmid}->{node};
		    $conf = eval { PVE::QemuConfig->load_config($vmid, $node) }; # try on source node
		}
		if (!$conf) {
		    PVE::Cluster::cfs_update(); # vmlist was wrong, invalidate cache
		    $conf = PVE::QemuConfig->load_config($vmid); # last try on target node again
		}
	    }
	} else {
	    $conf = PVE::QemuConfig->load_config($vmid);
	}

	die "VM $vmid is a template and cannot be resumed!\n"
	    if PVE::QemuConfig->is_template($conf);

	if ($res->{status}) {
	    return if $res->{status} eq 'running'; # job done, go home
	    $resume_cmd = 'system_wakeup' if $res->{status} eq 'suspended';
	    $reset = 1 if $res->{status} eq 'shutdown';
	}

	if (!$nocheck) {
	    PVE::QemuConfig->check_lock($conf)
		if !($skiplock || PVE::QemuConfig->has_lock($conf, 'backup'));
	}

	if ($reset) {
	    # required if a VM shuts down during a backup and we get a resume
	    # request before the backup finishes for example
	    mon_cmd($vmid, "system_reset");
	}

	add_nets_bridge_fdb($conf, $vmid) if $resume_cmd eq 'cont';

	mon_cmd($vmid, $resume_cmd);
    });
}

sub vm_sendkey {
    my ($vmid, $skiplock, $key) = @_;

    PVE::QemuConfig->lock_config($vmid, sub {

	my $conf = PVE::QemuConfig->load_config($vmid);

	# there is no qmp command, so we use the human monitor command
	my $res = PVE::QemuServer::Monitor::hmp_cmd($vmid, "sendkey $key");
	die $res if $res ne '';
    });
}

sub check_bridge_access {
    my ($rpcenv, $authuser, $conf) = @_;

    return 1 if $authuser eq 'root@pam';

    for my $opt (sort keys $conf->%*) {
	next if $opt !~ m/^net\d+$/;
	my $net = parse_net($conf->{$opt});
	my ($bridge, $tag, $trunks) = $net->@{'bridge', 'tag', 'trunks'};
	PVE::GuestHelpers::check_vnet_access($rpcenv, $authuser, $bridge, $tag, $trunks);
    }
    return 1;
};

sub check_mapping_access {
    my ($rpcenv, $user, $conf) = @_;

    return 1 if $user eq 'root@pam';

    for my $opt (keys $conf->%*) {
	if ($opt =~ m/^usb\d+$/) {
	    my $device = PVE::JSONSchema::parse_property_string('pve-qm-usb', $conf->{$opt});
	    if (my $host = $device->{host}) {
		die "only root can set '$opt' config for real devices\n"
		    if $host !~ m/^spice$/i;
	    } elsif ($device->{mapping}) {
		$rpcenv->check_full($user, "/mapping/usb/$device->{mapping}", ['Mapping.Use']);
	    } else {
		die "either 'host' or 'mapping' must be set.\n";
	    }
	} elsif ($opt =~ m/^hostpci\d+$/) {
	    my $device = PVE::JSONSchema::parse_property_string('pve-qm-hostpci', $conf->{$opt});
	    if ($device->{host}) {
		die "only root can set '$opt' config for non-mapped devices\n";
	    } elsif ($device->{mapping}) {
		$rpcenv->check_full($user, "/mapping/pci/$device->{mapping}", ['Mapping.Use']);
	    } else {
		die "either 'host' or 'mapping' must be set.\n";
	    }
	} elsif ($opt =~ m/^rng\d+$/) {
	    my $device = PVE::JSONSchema::parse_property_string('pve-qm-rng', $conf->{$opt});

	    if ($device->{source} && $device->{source} eq '/dev/hwrng') {
		$rpcenv->check_full($user, "/mapping/hwrng", ['Mapping.Use']);
	    }
	} elsif ($opt =~ m/^virtiofs\d$/) {
	    my $virtiofs = PVE::JSONSchema::parse_property_string('pve-qm-virtiofs', $conf->{$opt});
	    $rpcenv->check_full($user, "/mapping/dir/$virtiofs->{dirid}", ['Mapping.Use']);
	}
    }
};

sub check_restore_permissions {
    my ($rpcenv, $user, $conf) = @_;

    check_bridge_access($rpcenv, $user, $conf);
    check_mapping_access($rpcenv, $user, $conf);
}
# vzdump restore implementation

sub tar_archive_read_firstfile {
    my $archive = shift;

    die "ERROR: file '$archive' does not exist\n" if ! -f $archive;

    # try to detect archive type first
    my $pid = open (my $fh, '-|', 'tar', 'tf', $archive) ||
	die "unable to open file '$archive'\n";
    my $firstfile = <$fh>;
    kill 15, $pid;
    close $fh;

    die "ERROR: archive contaions no data\n" if !$firstfile;
    chomp $firstfile;

    return $firstfile;
}

sub tar_restore_cleanup {
    my ($storecfg, $statfile) = @_;

    print STDERR "starting cleanup\n";

    if (my $fd = IO::File->new($statfile, "r")) {
	while (defined(my $line = <$fd>)) {
	    if ($line =~ m/vzdump:([^\s:]*):(\S+)$/) {
		my $volid = $2;
		eval {
		    if ($volid =~ m|^/|) {
			unlink $volid || die 'unlink failed\n';
		    } else {
			PVE::Storage::vdisk_free($storecfg, $volid);
		    }
		    print STDERR "temporary volume '$volid' successfully removed\n";
		};
		print STDERR "unable to cleanup '$volid' - $@" if $@;
	    } else {
		print STDERR "unable to parse line in statfile - $line";
	    }
	}
	$fd->close();
    }
}

sub restore_file_archive {
    my ($archive, $vmid, $user, $opts) = @_;

    return restore_vma_archive($archive, $vmid, $user, $opts)
	if $archive eq '-';

    my $info = PVE::Storage::archive_info($archive);
    my $format = $opts->{format} // $info->{format};
    my $comp = $info->{compression};

    # try to detect archive format
    if ($format eq 'tar') {
	return restore_tar_archive($archive, $vmid, $user, $opts);
    } else {
	return restore_vma_archive($archive, $vmid, $user, $opts, $comp);
    }
}

# helper to remove disks that will not be used after restore
my $restore_cleanup_oldconf = sub {
    my ($storecfg, $vmid, $oldconf, $virtdev_hash) = @_;

    my $kept_disks = {};

    PVE::QemuConfig->foreach_volume($oldconf, sub {
	my ($ds, $drive) = @_;

	return if drive_is_cdrom($drive, 1);

	my $volid = $drive->{file};
	return if !$volid || $volid =~ m|^/|;

	my ($path, $owner) = PVE::Storage::path($storecfg, $volid);
	return if !$path || !$owner || ($owner != $vmid);

	# Note: only delete disk we want to restore
	# other volumes will become unused
	if ($virtdev_hash->{$ds}) {
	    eval { PVE::Storage::vdisk_free($storecfg, $volid); };
	    if (my $err = $@) {
		warn $err;
	    }
	} else {
	    $kept_disks->{$volid} = 1;
	}
    });

    # after the restore we have no snapshots anymore
    for my $snapname (keys $oldconf->{snapshots}->%*) {
	my $snap = $oldconf->{snapshots}->{$snapname};
	if ($snap->{vmstate}) {
	    eval { PVE::Storage::vdisk_free($storecfg, $snap->{vmstate}); };
	    if (my $err = $@) {
		warn $err;
	    }
	}

	for my $volid (keys $kept_disks->%*) {
	    eval { PVE::Storage::volume_snapshot_delete($storecfg, $volid, $snapname); };
	    warn $@ if $@;
	}
    }
};

# Helper to parse vzdump backup device hints
#
# $rpcenv: Environment, used to ckeck storage permissions
# $user: User ID, to check storage permissions
# $storecfg: Storage configuration
# $fh: the file handle for reading the configuration
# $devinfo: should contain device sizes for all backu-up'ed devices
# $options: backup options (pool, default storage)
#
# Return: $virtdev_hash, updates $devinfo (add devname, virtdev, format, storeid)
my $parse_backup_hints = sub {
    my ($rpcenv, $user, $storecfg, $fh, $devinfo, $options) = @_;

    my $check_storage = sub { # assert if an image can be allocate
	my ($storeid, $scfg) = @_;
	die "Content type 'images' is not available on storage '$storeid'\n"
	    if !$scfg->{content}->{images};
	$rpcenv->check($user, "/storage/$storeid", ['Datastore.AllocateSpace'])
	    if $user ne 'root@pam';
    };

    my $virtdev_hash = {};
    while (defined(my $line = <$fh>)) {
	if ($line =~ m/^\#qmdump\#map:(\S+):(\S+):(\S*):(\S*):$/) {
	    my ($virtdev, $devname, $storeid, $format) = ($1, $2, $3, $4);
	    die "archive does not contain data for drive '$virtdev'\n"
		if !$devinfo->{$devname};

	    if (defined($options->{storage})) {
		$storeid = $options->{storage} || 'local';
	    } elsif (!$storeid) {
		$storeid = 'local';
	    }
	    $format = 'raw' if !$format;
	    $devinfo->{$devname}->{devname} = $devname;
	    $devinfo->{$devname}->{virtdev} = $virtdev;
	    $devinfo->{$devname}->{format} = $format;
	    $devinfo->{$devname}->{storeid} = $storeid;

	    my $scfg = PVE::Storage::storage_config($storecfg, $storeid);
	    $check_storage->($storeid, $scfg); # permission and content type check

	    $virtdev_hash->{$virtdev} = $devinfo->{$devname};
	} elsif ($line =~ m/^((?:ide|sata|scsi)\d+):\s*(.*)\s*$/) {
	    my $virtdev = $1;
	    my $drive = parse_drive($virtdev, $2);

	    if (drive_is_cloudinit($drive)) {
		my ($storeid, $volname) = PVE::Storage::parse_volume_id($drive->{file});
		$storeid = $options->{storage} if defined ($options->{storage});
		my $scfg = PVE::Storage::storage_config($storecfg, $storeid);
		my $format = eval { checked_volume_format($storecfg, $drive->{file}) } // 'raw';

		$check_storage->($storeid, $scfg); # permission and content type check

		$virtdev_hash->{$virtdev} = {
		    format => $format,
		    storeid => $storeid,
		    size => PVE::QemuServer::Cloudinit::CLOUDINIT_DISK_SIZE,
		    is_cloudinit => 1,
		};
	    }
	}
    }

    return $virtdev_hash;
};

# Helper to allocate and activate all volumes required for a restore
#
# $storecfg: Storage configuration
# $virtdev_hash: as returned by parse_backup_hints()
#
# Returns: { $virtdev => $volid }
my $restore_allocate_devices = sub {
    my ($storecfg, $virtdev_hash, $vmid) = @_;

    my $map = {};
    foreach my $virtdev (sort keys %$virtdev_hash) {
	my $d = $virtdev_hash->{$virtdev};
	die "got no size for '$virtdev'\n" if !defined($d->{size});
	my $alloc_size = int(($d->{size} + 1024 - 1)/1024);
	my $storeid = $d->{storeid};
	my $scfg = PVE::Storage::storage_config($storecfg, $storeid);

	# test if requested format is supported
	my ($defFormat, $validFormats) = PVE::Storage::storage_default_format($storecfg, $storeid);
	my $supported = grep { $_ eq $d->{format} } @$validFormats;
	$d->{format} = $defFormat if !$supported;

	my $name;
	if ($d->{is_cloudinit}) {
	    $name = "vm-$vmid-cloudinit";
	    my $scfg = PVE::Storage::storage_config($storecfg, $storeid);
	    if ($scfg->{path}) {
		$name .= ".$d->{format}";
	    }
	}

	my $volid = PVE::Storage::vdisk_alloc(
	    $storecfg, $storeid, $vmid, $d->{format}, $name, $alloc_size);

	print STDERR "new volume ID is '$volid'\n";
	$d->{volid} = $volid;

	PVE::Storage::activate_volumes($storecfg, [$volid]);

	$map->{$virtdev} = $volid;
    }

    return $map;
};

sub restore_update_config_line {
    my ($cookie, $map, $line, $unique) = @_;

    return '' if $line =~ m/^\#qmdump\#/;
    return '' if $line =~ m/^\#vzdump\#/;
    return '' if $line =~ m/^lock:/;
    return '' if $line =~ m/^unused\d+:/;
    return '' if $line =~ m/^parent:/;

    my $res = '';

    my $dc = PVE::Cluster::cfs_read_file('datacenter.cfg');
    if (($line =~ m/^(vlan(\d+)):\s*(\S+)\s*$/)) {
	# try to convert old 1.X settings
	my ($id, $ind, $ethcfg) = ($1, $2, $3);
	foreach my $devconfig (PVE::Tools::split_list($ethcfg)) {
	    my ($model, $macaddr) = split(/\=/, $devconfig);
	    $macaddr = PVE::Tools::random_ether_addr($dc->{mac_prefix}) if !$macaddr || $unique;
	    my $net = {
		model => $model,
		bridge => "vmbr$ind",
		macaddr => $macaddr,
	    };
	    my $netstr = print_net($net);

	    $res .= "net$cookie->{netcount}: $netstr\n";
	    $cookie->{netcount}++;
	}
    } elsif (($line =~ m/^(net\d+):\s*(\S+)\s*$/) && $unique) {
	my ($id, $netstr) = ($1, $2);
	my $net = parse_net($netstr);
	$net->{macaddr} = PVE::Tools::random_ether_addr($dc->{mac_prefix}) if $net->{macaddr};
	$netstr = print_net($net);
	$res .= "$id: $netstr\n";
    } elsif ($line =~ m/^((ide|scsi|virtio|sata|efidisk|tpmstate)\d+):\s*(\S+)\s*$/) {
	my $virtdev = $1;
	my $value = $3;
	my $di = parse_drive($virtdev, $value);
	if (defined($di->{backup}) && !$di->{backup}) {
	    $res .= "#$line";
	} elsif ($map->{$virtdev}) {
	    delete $di->{format}; # format can change on restore
	    $di->{file} = $map->{$virtdev};
	    $value = print_drive($di);
	    $res .= "$virtdev: $value\n";
	} else {
	    $res .= $line;
	}
    } elsif (($line =~ m/^vmgenid: (.*)/)) {
	my $vmgenid = $1;
	if ($vmgenid ne '0') {
	    # always generate a new vmgenid if there was a valid one setup
	    $vmgenid = generate_uuid();
	}
	$res .= "vmgenid: $vmgenid\n";
    } elsif (($line =~ m/^(smbios1: )(.*)/) && $unique) {
	my ($uuid, $uuid_str);
	UUID::generate($uuid);
	UUID::unparse($uuid, $uuid_str);
	my $smbios1 = parse_smbios1($2);
	$smbios1->{uuid} = $uuid_str;
	$res .= $1.print_smbios1($smbios1)."\n";
    } else {
	$res .= $line;
    }

    return $res;
}

my $restore_deactivate_volumes = sub {
    my ($storecfg, $virtdev_hash) = @_;

    my $vollist = [];
    for my $dev (values $virtdev_hash->%*) {
	push $vollist->@*, $dev->{volid} if $dev->{volid};
    }

    eval { PVE::Storage::deactivate_volumes($storecfg, $vollist); };
    print STDERR $@ if $@;
};

my $restore_destroy_volumes = sub {
    my ($storecfg, $virtdev_hash) = @_;

    for my $dev (values $virtdev_hash->%*) {
	my $volid = $dev->{volid} or next;
	eval {
	    PVE::Storage::vdisk_free($storecfg, $volid);
	    print STDERR "temporary volume '$volid' successfully removed\n";
	};
	print STDERR "unable to cleanup '$volid' - $@" if $@;
    }
};

sub restore_merge_config {
    my ($filename, $backup_conf_raw, $override_conf) = @_;

    my $backup_conf = parse_vm_config($filename, $backup_conf_raw);
    for my $key (keys $override_conf->%*) {
	$backup_conf->{$key} = $override_conf->{$key};
    }

    return $backup_conf;
}

sub scan_volids {
    my ($cfg, $vmid) = @_;

    my $info = PVE::Storage::vdisk_list($cfg, undef, $vmid, undef, 'images');

    my $volid_hash = {};
    foreach my $storeid (keys %$info) {
	foreach my $item (@{$info->{$storeid}}) {
	    next if !($item->{volid} && $item->{size});
	    $item->{path} = PVE::Storage::path($cfg, $item->{volid});
	    $volid_hash->{$item->{volid}} = $item;
	}
    }

    return $volid_hash;
}

sub update_disk_config {
    my ($vmid, $conf, $volid_hash) = @_;

    my $changes;
    my $prefix = "VM $vmid";

    # used and unused disks
    my $referenced = {};

    # Note: it is allowed to define multiple storages with same path (alias), so
    # we need to check both 'volid' and real 'path' (two different volid can point
    # to the same path).

    my $referencedpath = {};

    # update size info
    PVE::QemuConfig->foreach_volume($conf, sub {
	my ($opt, $drive) = @_;

	my $volid = $drive->{file};
	return if !$volid;
	my $volume = $volid_hash->{$volid};

	# mark volid as "in-use" for next step
	$referenced->{$volid} = 1;
	if ($volume && (my $path = $volume->{path})) {
	    $referencedpath->{$path} = 1;
	}

	return if drive_is_cdrom($drive);
	return if !$volume;

	my ($updated, $msg) = PVE::QemuServer::Drive::update_disksize($drive, $volume->{size});
	if (defined($updated)) {
	    $changes = 1;
	    $conf->{$opt} = print_drive($updated);
	    print "$prefix ($opt): $msg\n";
	}
    });

    # remove 'unusedX' entry if volume is used
    PVE::QemuConfig->foreach_unused_volume($conf, sub {
	my ($opt, $drive) = @_;

	my $volid = $drive->{file};
	return if !$volid;

	my $path;
	$path = $volid_hash->{$volid}->{path} if $volid_hash->{$volid};
	if ($referenced->{$volid} || ($path && $referencedpath->{$path})) {
	    print "$prefix remove entry '$opt', its volume '$volid' is in use\n";
	    $changes = 1;
	    delete $conf->{$opt};
	}

	$referenced->{$volid} = 1;
	$referencedpath->{$path} = 1 if $path;
    });

    foreach my $volid (sort keys %$volid_hash) {
	next if $volid =~ m/vm-$vmid-state-/;
	next if $referenced->{$volid};
	my $path = $volid_hash->{$volid}->{path};
	next if !$path; # just to be sure
	next if $referencedpath->{$path};
	$changes = 1;
	my $key = PVE::QemuConfig->add_unused_volume($conf, $volid);
	print "$prefix add unreferenced volume '$volid' as '$key' to config\n";
	$referencedpath->{$path} = 1; # avoid to add more than once (aliases)
    }

    return $changes;
}

sub rescan {
    my ($vmid, $nolock, $dryrun) = @_;

    my $cfg = PVE::Storage::config();

    print "rescan volumes...\n";
    my $volid_hash = scan_volids($cfg, $vmid);

    my $updatefn =  sub {
	my ($vmid) = @_;

	my $conf = PVE::QemuConfig->load_config($vmid);

	PVE::QemuConfig->check_lock($conf);

	my $vm_volids = {};
	foreach my $volid (keys %$volid_hash) {
	    my $info = $volid_hash->{$volid};
	    $vm_volids->{$volid} = $info if $info->{vmid} && $info->{vmid} == $vmid;
	}

	my $changes = update_disk_config($vmid, $conf, $vm_volids);

	PVE::QemuConfig->write_config($vmid, $conf) if $changes && !$dryrun;
    };

    if (defined($vmid)) {
	if ($nolock) {
	    &$updatefn($vmid);
	} else {
	    PVE::QemuConfig->lock_config($vmid, $updatefn, $vmid);
	}
    } else {
	my $vmlist = config_list();
	foreach my $vmid (keys %$vmlist) {
	    if ($nolock) {
		&$updatefn($vmid);
	    } else {
		PVE::QemuConfig->lock_config($vmid, $updatefn, $vmid);
	    }
	}
    }
}

sub restore_proxmox_backup_archive {
    my ($archive, $vmid, $user, $options) = @_;

    my $storecfg = PVE::Storage::config();

    my ($storeid, $volname) = PVE::Storage::parse_volume_id($archive);
    my $scfg = PVE::Storage::storage_config($storecfg, $storeid);

    my $fingerprint = $scfg->{fingerprint};
    my $keyfile = PVE::Storage::PBSPlugin::pbs_encryption_key_file_name($storecfg, $storeid);

    my $repo = PVE::PBSClient::get_repository($scfg);
    my $namespace = $scfg->{namespace};

    # This is only used for `pbs-restore` and the QEMU PBS driver (live-restore)
    my $password = PVE::Storage::PBSPlugin::pbs_get_password($scfg, $storeid);
    local $ENV{PBS_PASSWORD} = $password;
    local $ENV{PBS_FINGERPRINT} = $fingerprint if defined($fingerprint);

    my ($vtype, $pbs_backup_name, undef, undef, undef, undef, $format) =
	PVE::Storage::parse_volname($storecfg, $archive);

    die "got unexpected vtype '$vtype'\n" if $vtype ne 'backup';

    die "got unexpected backup format '$format'\n" if $format ne 'pbs-vm';

    my $tmpdir = "/var/tmp/vzdumptmp$$";
    rmtree $tmpdir;
    mkpath $tmpdir;

    my $conffile = PVE::QemuConfig->config_file($vmid);
     # disable interrupts (always do cleanups)
    local $SIG{INT} =
	local $SIG{TERM} =
	local $SIG{QUIT} =
	local $SIG{HUP} = sub { print STDERR "got interrupt - ignored\n"; };

    # Note: $oldconf is undef if VM does not exists
    my $cfs_path = PVE::QemuConfig->cfs_config_path($vmid);
    my $oldconf = PVE::Cluster::cfs_read_file($cfs_path);
    my $new_conf_raw = '';

    my $rpcenv = PVE::RPCEnvironment::get();
    my $devinfo = {}; # info about drives included in backup
    my $virtdev_hash = {}; # info about allocated drives

    eval {
	# enable interrupts
	local $SIG{INT} =
	    local $SIG{TERM} =
	    local $SIG{QUIT} =
	    local $SIG{HUP} =
	    local $SIG{PIPE} = sub { die "interrupted by signal\n"; };

	my $cfgfn = "$tmpdir/qemu-server.conf";
	my $firewall_config_fn = "$tmpdir/fw.conf";
	my $index_fn = "$tmpdir/index.json";

	my $cmd = "restore";

	my $param = [$pbs_backup_name, "index.json", $index_fn];
	PVE::Storage::PBSPlugin::run_raw_client_cmd($scfg, $storeid, $cmd, $param);
	my $index = PVE::Tools::file_get_contents($index_fn);
	$index = decode_json($index);

	foreach my $info (@{$index->{files}}) {
	    if ($info->{filename} =~ m/^(drive-\S+).img.fidx$/) {
		my $devname = $1;
		if ($info->{size} =~ m/^(\d+)$/) { # untaint size
		    $devinfo->{$devname}->{size} = $1;
		} else {
		    die "unable to parse file size in 'index.json' - got '$info->{size}'\n";
		}
	    }
	}

	my $is_qemu_server_backup = scalar(
	    grep { $_->{filename} eq 'qemu-server.conf.blob' } @{$index->{files}}
	);
	if (!$is_qemu_server_backup) {
	    die "backup does not look like a qemu-server backup (missing 'qemu-server.conf' file)\n";
	}
	my $has_firewall_config = scalar(grep { $_->{filename} eq 'fw.conf.blob' } @{$index->{files}});

	$param = [$pbs_backup_name, "qemu-server.conf", $cfgfn];
	PVE::Storage::PBSPlugin::run_raw_client_cmd($scfg, $storeid, $cmd, $param);

	if ($has_firewall_config) {
	    $param = [$pbs_backup_name, "fw.conf", $firewall_config_fn];
	    PVE::Storage::PBSPlugin::run_raw_client_cmd($scfg, $storeid, $cmd, $param);

	    my $pve_firewall_dir = '/etc/pve/firewall';
	    mkdir $pve_firewall_dir; # make sure the dir exists
	    PVE::Tools::file_copy($firewall_config_fn, "${pve_firewall_dir}/$vmid.fw");
	}

	my $fh = IO::File->new($cfgfn, "r") ||
	    die "unable to read qemu-server.conf - $!\n";

	$virtdev_hash = $parse_backup_hints->($rpcenv, $user, $storecfg, $fh, $devinfo, $options);

	# fixme: rate limit?

	# create empty/temp config
	PVE::Tools::file_set_contents($conffile, "memory: 128\nlock: create");

	$restore_cleanup_oldconf->($storecfg, $vmid, $oldconf, $virtdev_hash) if $oldconf;

	# allocate volumes
	my $map = $restore_allocate_devices->($storecfg, $virtdev_hash, $vmid);

	foreach my $virtdev (sort keys %$virtdev_hash) {
	    my $d = $virtdev_hash->{$virtdev};
	    next if $d->{is_cloudinit}; # no need to restore cloudinit

	    # this fails if storage is unavailable
	    my $volid = $d->{volid};
	    my $path = PVE::Storage::path($storecfg, $volid);

	    # for live-restore we only want to preload the efidisk and TPM state
	    next if $options->{live} && $virtdev ne 'efidisk0' && $virtdev ne 'tpmstate0';

	    my @ns_arg;
	    if (defined(my $ns = $scfg->{namespace})) {
		@ns_arg = ('--ns', $ns);
	    }

	    my $pbs_restore_cmd = [
		'/usr/bin/pbs-restore',
		'--repository', $repo,
		@ns_arg,
		$pbs_backup_name,
		"$d->{devname}.img.fidx",
		$path,
		'--verbose',
		];

	    push @$pbs_restore_cmd, '--format', $d->{format} if $d->{format};
	    push @$pbs_restore_cmd, '--keyfile', $keyfile if -e $keyfile;

	    if (PVE::Storage::volume_has_feature($storecfg, 'sparseinit', $volid)) {
		push @$pbs_restore_cmd, '--skip-zero';
	    }

	    my $dbg_cmdstring = PVE::Tools::cmd2string($pbs_restore_cmd);
	    print "restore proxmox backup image: $dbg_cmdstring\n";
	    run_command($pbs_restore_cmd);
	}

	$fh->seek(0, 0) || die "seek failed - $!\n";

	my $cookie = { netcount => 0 };
	while (defined(my $line = <$fh>)) {
	    $new_conf_raw .= restore_update_config_line(
		$cookie,
		$map,
		$line,
		$options->{unique},
	    );
	}

	$fh->close();
    };
    my $err = $@;

    if ($err || !$options->{live}) {
	$restore_deactivate_volumes->($storecfg, $virtdev_hash);
    }

    rmtree $tmpdir;

    if ($err) {
	$restore_destroy_volumes->($storecfg, $virtdev_hash);
	die $err;
    }

    if ($options->{live}) {
	# keep lock during live-restore
	$new_conf_raw .= "\nlock: create";
    }

    my $new_conf = restore_merge_config($conffile, $new_conf_raw, $options->{override_conf});
    check_restore_permissions($rpcenv, $user, $new_conf);
    PVE::QemuConfig->write_config($vmid, $new_conf);

    eval { rescan($vmid, 1); };
    warn $@ if $@;

    PVE::AccessControl::add_vm_to_pool($vmid, $options->{pool}) if $options->{pool};

    if ($options->{live}) {
	# enable interrupts
	local $SIG{INT} =
	    local $SIG{TERM} =
	    local $SIG{QUIT} =
	    local $SIG{HUP} =
	    local $SIG{PIPE} = sub { die "got signal ($!) - abort\n"; };

	my $conf = PVE::QemuConfig->load_config($vmid);
	die "cannot do live-restore for template\n" if PVE::QemuConfig->is_template($conf);

	# these special drives are already restored before start
	delete $devinfo->{'drive-efidisk0'};
	delete $devinfo->{'drive-tpmstate0-backup'};

	my $pbs_opts = {
	    repo => $repo,
	    keyfile => $keyfile,
	    snapshot => $pbs_backup_name,
	    namespace => $namespace,
	};
	pbs_live_restore($vmid, $conf, $storecfg, $devinfo, $pbs_opts);

	PVE::QemuConfig->remove_lock($vmid, "create");
    }
}

sub restore_external_archive {
    my ($backup_provider, $archive, $vmid, $user, $options) = @_;

    die "live restore from backup provider is not implemented\n" if $options->{live};

    my $storecfg = PVE::Storage::config();

    my ($storeid, $volname) = PVE::Storage::parse_volume_id($archive);
    my $scfg = PVE::Storage::storage_config($storecfg, $storeid);

    my $tmpdir = "/run/qemu-server/vzdumptmp$$";
    rmtree($tmpdir);
    mkpath($tmpdir) or die "unable to create $tmpdir\n";

    my $conffile = PVE::QemuConfig->config_file($vmid);
    # disable interrupts (always do cleanups)
    local $SIG{INT} =
	local $SIG{TERM} =
	local $SIG{QUIT} =
	local $SIG{HUP} = sub { print STDERR "got interrupt - ignored\n"; };

    # Note: $oldconf is undef if VM does not exists
    my $cfs_path = PVE::QemuConfig->cfs_config_path($vmid);
    my $oldconf = PVE::Cluster::cfs_read_file($cfs_path);
    my $new_conf_raw = '';

    my $rpcenv = PVE::RPCEnvironment::get();
    my $devinfo = {}; # info about drives included in backup
    my $virtdev_hash = {}; # info about allocated drives

    eval {
	# enable interrupts
	local $SIG{INT} =
	    local $SIG{TERM} =
	    local $SIG{QUIT} =
	    local $SIG{HUP} =
	    local $SIG{PIPE} = sub { die "interrupted by signal\n"; };

	my $cfgfn = "$tmpdir/qemu-server.conf";
	my $firewall_config_fn = "$tmpdir/fw.conf";

	my $cmd = "restore";

	my ($mechanism, $vmtype) =
	    $backup_provider->restore_get_mechanism($volname);
	die "mechanism '$mechanism' requested by backup provider is not supported for VMs\n"
	    if $mechanism ne 'qemu-img';
	die "cannot restore non-VM guest of type '$vmtype'\n" if $vmtype ne 'qemu';

	$devinfo = $backup_provider->restore_vm_init($volname);

	my $data = $backup_provider->archive_get_guest_config($volname)
	    or die "backup provider failed to extract guest configuration\n";
	PVE::Tools::file_set_contents($cfgfn, $data);

	if ($data = $backup_provider->archive_get_firewall_config($volname)) {
	    PVE::Tools::file_set_contents($firewall_config_fn, $data);
	    my $pve_firewall_dir = '/etc/pve/firewall';
	    mkdir $pve_firewall_dir; # make sure the dir exists
	    PVE::Tools::file_copy($firewall_config_fn, "${pve_firewall_dir}/$vmid.fw");
	}

	my $fh = IO::File->new($cfgfn, "r") or die "unable to read qemu-server.conf - $!\n";

	$virtdev_hash = $parse_backup_hints->($rpcenv, $user, $storecfg, $fh, $devinfo, $options);

	# create empty/temp config
	PVE::Tools::file_set_contents($conffile, "memory: 128\nlock: create");

	$restore_cleanup_oldconf->($storecfg, $vmid, $oldconf, $virtdev_hash) if $oldconf;

	# allocate volumes
	my $map = $restore_allocate_devices->($storecfg, $virtdev_hash, $vmid);

	for my $virtdev (sort keys $virtdev_hash->%*) {
	    my $d = $virtdev_hash->{$virtdev};
	    next if $d->{is_cloudinit}; # no need to restore cloudinit

	    my $sparseinit = PVE::Storage::volume_has_feature($storecfg, 'sparseinit', $d->{volid});
	    my $source_format = 'raw';

	    my $info = $backup_provider->restore_vm_volume_init($volname, $d->{devname}, {});
	    my $source_path = $info->{'qemu-img-path'}
		or die "did not get source image path from backup provider\n";

	    print "importing drive '$d->{devname}' from '$source_path'\n";

	    # safety check for untrusted source image
	    PVE::Storage::file_size_info($source_path, undef, $source_format, 1);

	    eval {
		my $convert_opts = {
		    bwlimit => $options->{bwlimit},
		    'is-zero-initialized' => $sparseinit,
		    'source-path-format' => $source_format,
		};
		qemu_img_convert($source_path, $d->{volid}, $d->{size}, $convert_opts);
	    };
	    my $err = $@;
	    eval { $backup_provider->restore_vm_volume_cleanup($volname, $d->{devname}, {}); };
	    if (my $cleanup_err = $@) {
		die $cleanup_err if !$err;
		warn $cleanup_err;
	    }
	    die $err if $err
	}

	$fh->seek(0, 0) || die "seek failed - $!\n";

	my $cookie = { netcount => 0 };
	while (defined(my $line = <$fh>)) {
	    $new_conf_raw .= restore_update_config_line(
		$cookie,
		$map,
		$line,
		$options->{unique},
	    );
	}

	$fh->close();
    };
    my $err = $@;

    eval { $backup_provider->restore_vm_cleanup($volname); };
    warn "backup provider cleanup after restore failed - $@" if $@;

    if ($err) {
	$restore_deactivate_volumes->($storecfg, $virtdev_hash);
    }

    rmtree($tmpdir);

    if ($err) {
	$restore_destroy_volumes->($storecfg, $virtdev_hash);
	die $err;
    }

    my $new_conf = restore_merge_config($conffile, $new_conf_raw, $options->{override_conf});
    check_restore_permissions($rpcenv, $user, $new_conf);
    PVE::QemuConfig->write_config($vmid, $new_conf);

    eval { rescan($vmid, 1); };
    warn $@ if $@;

    PVE::AccessControl::add_vm_to_pool($vmid, $options->{pool}) if $options->{pool};

    return;
}

sub pbs_live_restore {
    my ($vmid, $conf, $storecfg, $restored_disks, $opts) = @_;

    print "starting VM for live-restore\n";
    print "repository: '$opts->{repo}', snapshot: '$opts->{snapshot}'\n";

    my $live_restore_backing = {};
    for my $ds (keys %$restored_disks) {
	$ds =~ m/^drive-(.*)$/;
	my $confname = $1;
	my $pbs_conf = {};
	$pbs_conf = {
	    repository => $opts->{repo},
	    snapshot => $opts->{snapshot},
	    archive => "$ds.img.fidx",
	};
	$pbs_conf->{keyfile} = $opts->{keyfile} if -e $opts->{keyfile};
	$pbs_conf->{namespace} = $opts->{namespace} if defined($opts->{namespace});

	my $drive = parse_drive($confname, $conf->{$confname});
	print "restoring '$ds' to '$drive->{file}'\n";

	my $pbs_name = "drive-${confname}-pbs";
	$live_restore_backing->{$confname} = {
	    name => $pbs_name,
	    blockdev => print_pbs_blockdev($pbs_conf, $pbs_name),
	};
    }

    my $drives_streamed = 0;
    eval {
	# make sure HA doesn't interrupt our restore by stopping the VM
	if (PVE::HA::Config::vm_is_ha_managed($vmid)) {
	    run_command(['ha-manager', 'set',  "vm:$vmid", '--state', 'started']);
	}

	# start VM with backing chain pointing to PBS backup, environment vars for PBS driver
	# in QEMU (PBS_PASSWORD and PBS_FINGERPRINT) are already set by our caller
	vm_start_nolock($storecfg, $vmid, $conf, {paused => 1, 'live-restore-backing' => $live_restore_backing}, {});

	my $qmeventd_fd = register_qmeventd_handle($vmid);

	# begin streaming, i.e. data copy from PBS to target disk for every vol,
	# this will effectively collapse the backing image chain consisting of
	# [target <- alloc-track -> PBS snapshot] to just [target] (alloc-track
	# removes itself once all backing images vanish with 'auto-remove=on')
	my $jobs = {};
	for my $ds (sort keys %$restored_disks) {
	    my $job_id = "restore-$ds";
	    mon_cmd($vmid, 'block-stream',
		'job-id' => $job_id,
		device => "$ds",
		'auto-dismiss' => JSON::false,
	    );
	    $jobs->{$job_id} = {};
	}

	mon_cmd($vmid, 'cont');
	qemu_drive_mirror_monitor($vmid, undef, $jobs, 'auto', 0, 'stream');

	print "restore-drive jobs finished successfully, removing all tracking block devices"
	    ." to disconnect from Proxmox Backup Server\n";

	for my $ds (sort keys %$restored_disks) {
	    mon_cmd($vmid, 'blockdev-del', 'node-name' => "$ds-pbs");
	}

	close($qmeventd_fd);
    };

    my $err = $@;

    if ($err) {
	warn "An error occurred during live-restore: $err\n";
	_do_vm_stop($storecfg, $vmid, 1, 1, 10, 0, 1);
	die "live-restore failed\n";
    }
}

# Inspired by pbs live-restore, this restores with the disks being available as files.
# Theoretically this can also be used to quick-start a full-clone vm if the
# disks are all available as files.
#
# The mapping should provide a path by config entry, such as
# `{ scsi0 => { format => <qcow2|raw|...>, path => "/path/to/file", sata1 => ... } }`
#
# This is used when doing a `create` call with the `--live-import` parameter,
# where the disks get an `import-from=` property. The non-live part is
# therefore already handled in the `$create_disks()` call happening in the
# `create` api call
sub live_import_from_files {
    my ($mapping, $vmid, $conf, $restore_options) = @_;

    my $live_restore_backing = {};
    my $sources_to_remove = [];
    for my $dev (keys %$mapping) {
	die "disk not support for live-restoring: '$dev'\n"
	    if !is_valid_drivename($dev) || $dev =~ /^(?:efidisk|tpmstate)/;

	die "mapping contains disk '$dev' which does not exist in the config\n"
	    if !exists($conf->{$dev});

	my $info = $mapping->{$dev};
	my ($format, $path) = $info->@{qw(format path)};
	die "missing path for '$dev' mapping\n" if !$path;
	die "missing format for '$dev' mapping\n" if !$format;
	die "invalid format '$format' for '$dev' mapping\n"
	    if !grep { $format eq $_ } qw(raw qcow2 vmdk);

	$live_restore_backing->{$dev} = {
	    name => "drive-$dev-restore",
	    blockdev => "driver=$format,node-name=drive-$dev-restore"
	    . ",read-only=on"
	    . ",file.driver=file,file.filename=$path"
	};

	my $source_volid = $info->{'delete-after-finish'};
	push $sources_to_remove->@*, $source_volid if defined($source_volid);
    };

    my $storecfg = PVE::Storage::config();
    eval {

	# make sure HA doesn't interrupt our restore by stopping the VM
	if (PVE::HA::Config::vm_is_ha_managed($vmid)) {
	    run_command(['ha-manager', 'set',  "vm:$vmid", '--state', 'started']);
	}

	vm_start_nolock($storecfg, $vmid, $conf, {paused => 1, 'live-restore-backing' => $live_restore_backing}, {});

	# prevent shutdowns from qmeventd when the VM powers off from the inside
	my $qmeventd_fd = register_qmeventd_handle($vmid);

	# begin streaming, i.e. data copy from PBS to target disk for every vol,
	# this will effectively collapse the backing image chain consisting of
	# [target <- alloc-track -> PBS snapshot] to just [target] (alloc-track
	# removes itself once all backing images vanish with 'auto-remove=on')
	my $jobs = {};
	for my $ds (sort keys %$live_restore_backing) {
	    my $job_id = "restore-$ds";
	    mon_cmd($vmid, 'block-stream',
		'job-id' => $job_id,
		device => "drive-$ds",
		'auto-dismiss' => JSON::false,
	    );
	    $jobs->{$job_id} = {};
	}

	mon_cmd($vmid, 'cont');
	qemu_drive_mirror_monitor($vmid, undef, $jobs, 'auto', 0, 'stream');

	print "restore-drive jobs finished successfully, removing all tracking block devices\n";

	for my $ds (sort keys %$live_restore_backing) {
	    mon_cmd($vmid, 'blockdev-del', 'node-name' => "drive-$ds-restore");
	}

	close($qmeventd_fd);
    };

    my $err = $@;

    for my $volid ($sources_to_remove->@*) {
	eval {
	    PVE::Storage::vdisk_free($storecfg, $volid);
	    print "cleaned up extracted image $volid\n";
	};
	warn "An error occurred while cleaning up source images: $@\n" if $@;
    }

    if ($err) {
	warn "An error occurred during live-restore: $err\n";
	_do_vm_stop($storecfg, $vmid, 1, 1, 10, 0, 1);
	die "live-restore failed\n";
    }

    PVE::QemuConfig->remove_lock($vmid, "import");
}

sub restore_vma_archive {
    my ($archive, $vmid, $user, $opts, $comp) = @_;

    my $readfrom = $archive;

    my $cfg = PVE::Storage::config();
    my $commands = [];
    my $bwlimit = $opts->{bwlimit};

    my $dbg_cmdstring = '';
    my $add_pipe = sub {
	my ($cmd) = @_;
	push @$commands, $cmd;
	$dbg_cmdstring .= ' | ' if length($dbg_cmdstring);
	$dbg_cmdstring .= PVE::Tools::cmd2string($cmd);
	$readfrom = '-';
    };

    my $input = undef;
    if ($archive eq '-') {
	$input = '<&STDIN';
    } else {
	# If we use a backup from a PVE defined storage we also consider that
	# storage's rate limit:
	my (undef, $volid) = PVE::Storage::path_to_volume_id($cfg, $archive);
	if (defined($volid)) {
	    my ($sid, undef) = PVE::Storage::parse_volume_id($volid);
	    my $readlimit = PVE::Storage::get_bandwidth_limit('restore', [$sid], $bwlimit);
	    if ($readlimit) {
		print STDERR "applying read rate limit: $readlimit\n";
		my $cstream = ['cstream', '-t', $readlimit*1024, '--', $readfrom];
		$add_pipe->($cstream);
	    }
	}
    }

    if ($comp) {
	my $info = PVE::Storage::decompressor_info('vma', $comp);
	my $cmd = $info->{decompressor};
	push @$cmd, $readfrom;
	$add_pipe->($cmd);
    }

    my $tmpdir = "/var/tmp/vzdumptmp$$";
    rmtree $tmpdir;

    # disable interrupts (always do cleanups)
    local $SIG{INT} =
	local $SIG{TERM} =
	local $SIG{QUIT} =
	local $SIG{HUP} = sub { warn "got interrupt - ignored\n"; };

    my $mapfifo = "/var/tmp/vzdumptmp$$.fifo";
    POSIX::mkfifo($mapfifo, 0600);
    my $fifofh;
    my $openfifo = sub { open($fifofh, '>', $mapfifo) or die $! };

    $add_pipe->(['vma', 'extract', '-v', '-r', $mapfifo, $readfrom, $tmpdir]);

    my $devinfo = {}; # info about drives included in backup
    my $virtdev_hash = {}; # info about allocated drives

    my $rpcenv = PVE::RPCEnvironment::get();

    my $conffile = PVE::QemuConfig->config_file($vmid);

    # Note: $oldconf is undef if VM does not exist
    my $cfs_path = PVE::QemuConfig->cfs_config_path($vmid);
    my $oldconf = PVE::Cluster::cfs_read_file($cfs_path);
    my $new_conf_raw = '';

    my %storage_limits;

    my $print_devmap = sub {
	my $cfgfn = "$tmpdir/qemu-server.conf";

	# we can read the config - that is already extracted
	my $fh = IO::File->new($cfgfn, "r") ||
	    die "unable to read qemu-server.conf - $!\n";

	my $fwcfgfn = "$tmpdir/qemu-server.fw";
	if (-f $fwcfgfn) {
	    my $pve_firewall_dir = '/etc/pve/firewall';
	    mkdir $pve_firewall_dir; # make sure the dir exists
	    PVE::Tools::file_copy($fwcfgfn, "${pve_firewall_dir}/$vmid.fw");
	}

	$virtdev_hash = $parse_backup_hints->($rpcenv, $user, $cfg, $fh, $devinfo, $opts);

	foreach my $info (values %{$virtdev_hash}) {
	    my $storeid = $info->{storeid};
	    next if defined($storage_limits{$storeid});

	    my $limit = PVE::Storage::get_bandwidth_limit('restore', [$storeid], $bwlimit) // 0;
	    print STDERR "rate limit for storage $storeid: $limit KiB/s\n" if $limit;
	    $storage_limits{$storeid} = $limit * 1024;
	}

	foreach my $devname (keys %$devinfo) {
	    die "found no device mapping information for device '$devname'\n"
		if !$devinfo->{$devname}->{virtdev};
	}

	# create empty/temp config
	if ($oldconf) {
	    PVE::Tools::file_set_contents($conffile, "memory: 128\n");
	    $restore_cleanup_oldconf->($cfg, $vmid, $oldconf, $virtdev_hash);
	}

	# allocate volumes
	my $map = $restore_allocate_devices->($cfg, $virtdev_hash, $vmid);

	# print restore information to $fifofh
	foreach my $virtdev (sort keys %$virtdev_hash) {
	    my $d = $virtdev_hash->{$virtdev};
	    next if $d->{is_cloudinit}; # no need to restore cloudinit

	    my $storeid = $d->{storeid};
	    my $volid = $d->{volid};

	    my $map_opts = '';
	    if (my $limit = $storage_limits{$storeid}) {
		$map_opts .= "throttling.bps=$limit:throttling.group=$storeid:";
	    }

	    my $write_zeros = 1;
	    if (PVE::Storage::volume_has_feature($cfg, 'sparseinit', $volid)) {
		$write_zeros = 0;
	    }

	    my $path = PVE::Storage::path($cfg, $volid);

	    print $fifofh "${map_opts}format=$d->{format}:${write_zeros}:$d->{devname}=$path\n";

	    print "map '$d->{devname}' to '$path' (write zeros = ${write_zeros})\n";
	}

	$fh->seek(0, 0) || die "seek failed - $!\n";

	my $cookie = { netcount => 0 };
	while (defined(my $line = <$fh>)) {
	    $new_conf_raw .= restore_update_config_line(
		$cookie,
		$map,
		$line,
		$opts->{unique},
	    );
	}

	$fh->close();
    };

    my $oldtimeout;

    eval {
	my $timeout_message = "got timeout preparing VMA restore\n";
	# enable interrupts
	local $SIG{INT} =
	    local $SIG{TERM} =
	    local $SIG{QUIT} =
	    local $SIG{HUP} =
	    local $SIG{PIPE} = sub { die "interrupted by signal\n"; };
	local $SIG{ALRM} = sub { die $timeout_message; };

	$oldtimeout = alarm(60); # for reading the VMA header - might hang with a corrupted one
	$timeout_message = "got timeout reading VMA header - corrupted?\n";

	my $parser = sub {
	    my $line = shift;

	    print "$line\n";

	    if ($line =~ m/^DEV:\sdev_id=(\d+)\ssize:\s(\d+)\sdevname:\s(\S+)$/) {
		my ($dev_id, $size, $devname) = ($1, $2, $3);
		$devinfo->{$devname} = { size => $size, dev_id => $dev_id };
	    } elsif ($line =~ m/^CTIME: /) {
		$timeout_message = "got timeout during VMA restore\n";
		# we correctly received the vma config, so we can disable
		# the timeout now for disk allocation
		alarm($oldtimeout || 0);
		$oldtimeout = undef;
		&$print_devmap();
		print $fifofh "done\n";
		close($fifofh);
		$fifofh = undef;
	    }
	};

	print "restore vma archive: $dbg_cmdstring\n";
	run_command($commands, input => $input, outfunc => $parser, afterfork => $openfifo);
    };
    my $err = $@;

    alarm($oldtimeout) if $oldtimeout;

    $restore_deactivate_volumes->($cfg, $virtdev_hash);

    close($fifofh) if $fifofh;
    unlink $mapfifo;
    rmtree $tmpdir;

    if ($err) {
	$restore_destroy_volumes->($cfg, $virtdev_hash);
	die $err;
    }

    my $new_conf = restore_merge_config($conffile, $new_conf_raw, $opts->{override_conf});
    check_restore_permissions($rpcenv, $user, $new_conf);
    PVE::QemuConfig->write_config($vmid, $new_conf);

    eval { rescan($vmid, 1); };
    warn $@ if $@;

    PVE::AccessControl::add_vm_to_pool($vmid, $opts->{pool}) if $opts->{pool};
}

sub restore_tar_archive {
    my ($archive, $vmid, $user, $opts) = @_;

    if (scalar(keys $opts->{override_conf}->%*) > 0) {
	my $keystring = join(' ', keys $opts->{override_conf}->%*);
	die "cannot pass along options ($keystring) when restoring from tar archive\n";
    }

    if ($archive ne '-') {
	my $firstfile = tar_archive_read_firstfile($archive);
	die "ERROR: file '$archive' does not look like a QemuServer vzdump backup\n"
	    if $firstfile ne 'qemu-server.conf';
    }

    my $storecfg = PVE::Storage::config();

    # avoid zombie disks when restoring over an existing VM -> cleanup first
    # pass keep_empty_config=1 to keep the config (thus VMID) reserved for us
    # skiplock=1 because qmrestore has set the 'create' lock itself already
    my $vmcfgfn = PVE::QemuConfig->config_file($vmid);
    destroy_vm($storecfg, $vmid, 1, { lock => 'restore' }) if -f $vmcfgfn;

    my $tocmd = "/usr/lib/qemu-server/qmextract";

    $tocmd .= " --storage " . PVE::Tools::shellquote($opts->{storage}) if $opts->{storage};
    $tocmd .= " --pool " . PVE::Tools::shellquote($opts->{pool}) if $opts->{pool};
    $tocmd .= ' --prealloc' if $opts->{prealloc};
    $tocmd .= ' --info' if $opts->{info};

    # tar option "xf" does not autodetect compression when read from STDIN,
    # so we pipe to zcat
    my $cmd = "zcat -f|tar xf " . PVE::Tools::shellquote($archive) . " " .
	PVE::Tools::shellquote("--to-command=$tocmd");

    my $tmpdir = "/var/tmp/vzdumptmp$$";
    mkpath $tmpdir;

    local $ENV{VZDUMP_TMPDIR} = $tmpdir;
    local $ENV{VZDUMP_VMID} = $vmid;
    local $ENV{VZDUMP_USER} = $user;

    my $conffile = PVE::QemuConfig->config_file($vmid);
    my $new_conf_raw = '';

    # disable interrupts (always do cleanups)
    local $SIG{INT} =
	local $SIG{TERM} =
	local $SIG{QUIT} =
	local $SIG{HUP} = sub { print STDERR "got interrupt - ignored\n"; };

    eval {
	# enable interrupts
	local $SIG{INT} =
	    local $SIG{TERM} =
	    local $SIG{QUIT} =
	    local $SIG{HUP} =
	    local $SIG{PIPE} = sub { die "interrupted by signal\n"; };

	if ($archive eq '-') {
	    print "extracting archive from STDIN\n";
	    run_command($cmd, input => "<&STDIN");
	} else {
	    print "extracting archive '$archive'\n";
	    run_command($cmd);
	}

	return if $opts->{info};

	# read new mapping
	my $map = {};
	my $statfile = "$tmpdir/qmrestore.stat";
	if (my $fd = IO::File->new($statfile, "r")) {
	    while (defined (my $line = <$fd>)) {
		if ($line =~ m/vzdump:([^\s:]*):(\S+)$/) {
		    $map->{$1} = $2 if $1;
		} else {
		    print STDERR "unable to parse line in statfile - $line\n";
		}
	    }
	    $fd->close();
	}

	my $confsrc = "$tmpdir/qemu-server.conf";

	my $srcfd = IO::File->new($confsrc, "r") || die "unable to open file '$confsrc'\n";

	my $cookie = { netcount => 0 };
	while (defined (my $line = <$srcfd>)) {
	    $new_conf_raw .= restore_update_config_line(
		$cookie,
		$map,
		$line,
		$opts->{unique},
	    );
	}

	$srcfd->close();
    };
    if (my $err = $@) {
	tar_restore_cleanup($storecfg, "$tmpdir/qmrestore.stat") if !$opts->{info};
	die $err;
    }

    rmtree $tmpdir;

    PVE::Tools::file_set_contents($conffile, $new_conf_raw);

    PVE::Cluster::cfs_update(); # make sure we read new file

    eval { rescan($vmid, 1); };
    warn $@ if $@;
};

sub foreach_storage_used_by_vm {
    my ($conf, $func) = @_;

    my $sidhash = {};

    PVE::QemuConfig->foreach_volume($conf, sub {
	my ($ds, $drive) = @_;
	return if drive_is_cdrom($drive);

	my $volid = $drive->{file};

	my ($sid, $volname) = PVE::Storage::parse_volume_id($volid, 1);
	$sidhash->{$sid} = $sid if $sid;
    });

    foreach my $sid (sort keys %$sidhash) {
	&$func($sid);
    }
}

my $qemu_snap_storage = {
    rbd => 1,
};
sub do_snapshots_with_qemu {
    my ($storecfg, $volid, $deviceid) = @_;

    return if $deviceid =~ m/tpmstate0/;

    my $storage_name = PVE::Storage::parse_volume_id($volid);
    my $scfg = $storecfg->{ids}->{$storage_name};
    die "could not find storage '$storage_name'\n" if !defined($scfg);

    if ($qemu_snap_storage->{$scfg->{type}} && !$scfg->{krbd}){
	return 1;
    }

    if ($volid =~ m/\.(qcow2|qed)$/){
	return 1;
    }

    return;
}

sub qga_check_running {
    my ($vmid, $nowarn) = @_;

    eval { mon_cmd($vmid, "guest-ping", timeout => 3); };
    if ($@) {
	warn "QEMU Guest Agent is not running - $@" if !$nowarn;
	return 0;
    }
    return 1;
}

=head3 template_create($vmid, $conf [, $disk])

Converts all used disk volumes for the VM with the identifier C<$vmid> and
configuration C<$conf> to base images (e.g. for VM templates).

If the optional C<$disk> parameter is set, it will only convert the disk
volume at the specified drive name (e.g. "scsi0").

=cut

sub template_create : prototype($$;$) {
    my ($vmid, $conf, $disk) = @_;

    my $storecfg = PVE::Storage::config();

    PVE::QemuConfig->foreach_volume($conf, sub {
	my ($ds, $drive) = @_;

	return if drive_is_cdrom($drive);
	return if $disk && $ds ne $disk;

	my $volid = $drive->{file};
	return if !PVE::Storage::volume_has_feature($storecfg, 'template', $volid);

	my $voliddst = PVE::Storage::vdisk_create_base($storecfg, $volid);
	$drive->{file} = $voliddst;
	$conf->{$ds} = print_drive($drive);

	# write vm config on every change in case this fails on subsequent iterations
	PVE::QemuConfig->write_config($vmid, $conf);
    });
}

sub convert_iscsi_path {
    my ($path) = @_;

    if ($path =~ m|^iscsi://([^/]+)/([^/]+)/(.+)$|) {
	my $portal = $1;
	my $target = $2;
	my $lun = $3;

	my $initiator_name = get_initiator_name();

	return "file.driver=iscsi,file.transport=tcp,file.initiator-name=$initiator_name,".
	       "file.portal=$portal,file.target=$target,file.lun=$lun,driver=raw";
    }

    die "cannot convert iscsi path '$path', unknown format\n";
}

# The possible options are:
# bwlimit - The bandwidth limit in KiB/s.
# is-zero-initialized - If the destination image is zero-initialized.
# snapname - Use this snapshot of the source image.
# source-path-format - Indicate the format of the source when the source is a path. For PVE-managed
# volumes, the format from the storage layer is always used.
sub qemu_img_convert {
    my ($src_volid, $dst_volid, $size, $opts) = @_;

    my ($bwlimit, $snapname) = $opts->@{qw(bwlimit snapname)};

    my $storecfg = PVE::Storage::config();
    my ($src_storeid) = PVE::Storage::parse_volume_id($src_volid, 1);
    my ($dst_storeid) = PVE::Storage::parse_volume_id($dst_volid, 1);

    die "destination '$dst_volid' is not a valid volid form qemu-img convert\n" if !$dst_storeid;

    my $cachemode;
    my $src_path;
    my $src_is_iscsi = 0;
    my $src_format;

    if ($src_storeid) {
	PVE::Storage::activate_volumes($storecfg, [$src_volid], $snapname);
	my $src_scfg = PVE::Storage::storage_config($storecfg, $src_storeid);
	$src_format = checked_volume_format($storecfg, $src_volid);
	$src_path = PVE::Storage::path($storecfg, $src_volid, $snapname);
	$src_is_iscsi = ($src_path =~ m|^iscsi://|);
	$cachemode = 'none' if $src_scfg->{type} eq 'zfspool';
    } elsif (-f $src_volid || -b $src_volid) {
	$src_path = $src_volid;
	if ($opts->{'source-path-format'}) {
	    $src_format = $opts->{'source-path-format'};
	} elsif ($src_path =~ m/\.($PVE::QemuServer::Drive::QEMU_FORMAT_RE)$/) {
	    $src_format = $1;
	}
    }

    die "source '$src_volid' is not a valid volid nor path for qemu-img convert\n" if !$src_path;

    my $dst_scfg = PVE::Storage::storage_config($storecfg, $dst_storeid);
    my $dst_format = checked_volume_format($storecfg, $dst_volid);
    my $dst_path = PVE::Storage::path($storecfg, $dst_volid);
    my $dst_is_iscsi = ($dst_path =~ m|^iscsi://|);

    my $cmd = [];
    push @$cmd, '/usr/bin/qemu-img', 'convert', '-p', '-n';
    push @$cmd, '-l', "snapshot.name=$snapname"
	if $snapname && $src_format && $src_format eq "qcow2";
    push @$cmd, '-t', 'none' if $dst_scfg->{type} eq 'zfspool';
    push @$cmd, '-T', $cachemode if defined($cachemode);
    push @$cmd, '-r', "${bwlimit}K" if defined($bwlimit);

    if ($src_is_iscsi) {
	push @$cmd, '--image-opts';
	$src_path = convert_iscsi_path($src_path);
    } elsif ($src_format) {
	push @$cmd, '-f', $src_format;
    }

    if ($dst_is_iscsi) {
	push @$cmd, '--target-image-opts';
	$dst_path = convert_iscsi_path($dst_path);
    } else {
	push @$cmd, '-O', $dst_format;
    }

    push @$cmd, $src_path;

    if (!$dst_is_iscsi && $opts->{'is-zero-initialized'}) {
	push @$cmd, "zeroinit:$dst_path";
    } else {
	push @$cmd, $dst_path;
    }

    my $parser = sub {
	my $line = shift;
	if($line =~ m/\((\S+)\/100\%\)/){
	    my $percent = $1;
	    my $transferred = int($size * $percent / 100);
	    my $total_h = render_bytes($size, 1);
	    my $transferred_h = render_bytes($transferred, 1);

	    print "transferred $transferred_h of $total_h ($percent%)\n";
	}

    };

    eval  { run_command($cmd, timeout => undef, outfunc => $parser); };
    my $err = $@;
    die "copy failed: $err" if $err;
}

sub qemu_drive_mirror {
    my ($vmid, $drive, $dst_volid, $vmiddst, $is_zero_initialized, $jobs, $completion, $qga, $bwlimit, $src_bitmap) = @_;

    $jobs = {} if !$jobs;

    my $qemu_target;
    my $format;
    $jobs->{"drive-$drive"} = {};

    if ($dst_volid =~ /^nbd:/) {
	$qemu_target = $dst_volid;
	$format = "nbd";
    } else {
	my $storecfg = PVE::Storage::config();

	$format = checked_volume_format($storecfg, $dst_volid);

	my $dst_path = PVE::Storage::path($storecfg, $dst_volid);

	$qemu_target = $is_zero_initialized ? "zeroinit:$dst_path" : $dst_path;
    }

    my $opts = {
	timeout => 10,
	device => "drive-$drive",
	mode => "existing",
	sync => "full",
	target => $qemu_target,
	'auto-dismiss' => JSON::false,
    };
    $opts->{format} = $format if $format;

    if (defined($src_bitmap)) {
	$opts->{sync} = 'incremental';
	$opts->{bitmap} = $src_bitmap;
	print "drive mirror re-using dirty bitmap '$src_bitmap'\n";
    }

    if (defined($bwlimit)) {
	$opts->{speed} = $bwlimit * 1024;
	print "drive mirror is starting for drive-$drive with bandwidth limit: ${bwlimit} KB/s\n";
    } else {
	print "drive mirror is starting for drive-$drive\n";
    }

    # if a job already runs for this device we get an error, catch it for cleanup
    eval { mon_cmd($vmid, "drive-mirror", %$opts); };
    if (my $err = $@) {
	eval { PVE::QemuServer::qemu_blockjobs_cancel($vmid, $jobs) };
	warn "$@\n" if $@;
	die "mirroring error: $err\n";
    }

    qemu_drive_mirror_monitor ($vmid, $vmiddst, $jobs, $completion, $qga);
}

# $completion can be either
# 'complete': wait until all jobs are ready, block-job-complete them (default)
# 'cancel': wait until all jobs are ready, block-job-cancel them
# 'skip': wait until all jobs are ready, return with block jobs in ready state
# 'auto': wait until all jobs disappear, only use for jobs which complete automatically
sub qemu_drive_mirror_monitor {
    my ($vmid, $vmiddst, $jobs, $completion, $qga, $op) = @_;

    $completion //= 'complete';
    $op //= "mirror";

    eval {
	my $err_complete = 0;

	my $starttime = time ();
	while (1) {
	    die "block job ('$op') timed out\n" if $err_complete > 300;

	    my $stats = mon_cmd($vmid, "query-block-jobs");
	    my $ctime = time();

	    my $running_jobs = {};
	    for my $stat (@$stats) {
		next if $stat->{type} ne $op;
		$running_jobs->{$stat->{device}} = $stat;
	    }

	    my $readycounter = 0;

	    for my $job_id (sort keys %$jobs) {
		my $job = $running_jobs->{$job_id};

		my $vanished = !defined($job);
		my $complete = defined($jobs->{$job_id}->{complete}) && $vanished;
	        if($complete || ($vanished && $completion eq 'auto')) {
		    print "$job_id: $op-job finished\n";
		    delete $jobs->{$job_id};
		    next;
		}

		die "$job_id: '$op' has been cancelled\n" if !defined($job);

		qemu_handle_concluded_blockjob($vmid, $job_id, $job)
		    if $job && $job->{status} eq 'concluded';

		my $busy = $job->{busy};
		my $ready = $job->{ready};
		if (my $total = $job->{len}) {
		    my $transferred = $job->{offset} || 0;
		    my $remaining = $total - $transferred;
		    my $percent = sprintf "%.2f", ($transferred * 100 / $total);

		    my $duration = $ctime - $starttime;
		    my $total_h = render_bytes($total, 1);
		    my $transferred_h = render_bytes($transferred, 1);

		    my $status = sprintf(
		        "transferred $transferred_h of $total_h ($percent%%) in %s",
		        render_duration($duration),
		    );

		    if ($ready) {
			if ($busy) {
			    $status .= ", still busy"; # shouldn't even happen? but mirror is weird
			} else {
			    $status .= ", ready";
			}
		    }
		    print "$job_id: $status\n" if !$jobs->{$job_id}->{ready};
		    $jobs->{$job_id}->{ready} = $ready;
		}

		$readycounter++ if $job->{ready};
	    }

	    last if scalar(keys %$jobs) == 0;

	    if ($readycounter == scalar(keys %$jobs)) {
		print "all '$op' jobs are ready\n";

		# do the complete later (or has already been done)
		last if $completion eq 'skip' || $completion eq 'auto';

		if ($vmiddst && $vmiddst != $vmid) {
		    my $agent_running = $qga && qga_check_running($vmid);
		    if ($agent_running) {
			print "freeze filesystem\n";
			eval { mon_cmd($vmid, "guest-fsfreeze-freeze"); };
			warn $@ if $@;
		    } else {
			print "suspend vm\n";
			eval { PVE::QemuServer::vm_suspend($vmid, 1); };
			warn $@ if $@;
		    }

		    # if we clone a disk for a new target vm, we don't switch the disk
		    PVE::QemuServer::qemu_blockjobs_cancel($vmid, $jobs);

		    if ($agent_running) {
			print "unfreeze filesystem\n";
			eval { mon_cmd($vmid, "guest-fsfreeze-thaw"); };
			warn $@ if $@;
		    } else {
			print "resume vm\n";
			eval { PVE::QemuServer::vm_resume($vmid, 1, 1); };
			warn $@ if $@;
		    }

		    last;
		} else {

		    for my $job_id (sort keys %$jobs) {
			# try to switch the disk if source and destination are on the same guest
			print "$job_id: Completing block job...\n";

			my $op;
			if ($completion eq 'complete') {
			    $op = 'block-job-complete';
			} elsif ($completion eq 'cancel') {
			    $op = 'block-job-cancel';
			} else {
			    die "invalid completion value: $completion\n";
			}
			eval { mon_cmd($vmid, $op, device => $job_id) };
			my $err = $@;
			if ($err && $err =~ m/cannot be completed/) {
			    print "$job_id: block job cannot be completed, trying again.\n";
			    $err_complete++;
			} elsif ($err) {
			    die "$job_id: block job cannot be completed - $err\n";
			} else {
			    print "$job_id: Completed successfully.\n";
			    $jobs->{$job_id}->{complete} = 1;
			}
		    }
		}
	    }
	    sleep 1;
	}
    };
    my $err = $@;

    if ($err) {
	eval { PVE::QemuServer::qemu_blockjobs_cancel($vmid, $jobs) };
	die "block job ($op) error: $err";
    }
}

# If the job was started with auto-dismiss=false, it's necessary to dismiss it manually. Using this
# option is useful to get the error for failed jobs here. QEMU's job lock should make it impossible
# to see a job in 'concluded' state when auto-dismiss=true.
# $info is the 'BlockJobInfo' for the job returned by query-block-jobs.
sub qemu_handle_concluded_blockjob {
    my ($vmid, $job_id, $info) = @_;

    eval { mon_cmd($vmid, 'job-dismiss', id => $job_id); };
    log_warn("$job_id: failed to dismiss job - $@") if $@;

    die "$job_id: $info->{error} (io-status: $info->{'io-status'})\n" if $info->{error};
}

sub qemu_blockjobs_cancel {
    my ($vmid, $jobs) = @_;

    foreach my $job (keys %$jobs) {
	print "$job: Cancelling block job\n";
	eval { mon_cmd($vmid, "block-job-cancel", device => $job); };
	$jobs->{$job}->{cancel} = 1;
    }

    while (1) {
	my $stats = mon_cmd($vmid, "query-block-jobs");

	my $running_jobs = {};
	foreach my $stat (@$stats) {
	    $running_jobs->{$stat->{device}} = $stat;
	}

	foreach my $job (keys %$jobs) {
	    my $info = $running_jobs->{$job};
	    eval {
		qemu_handle_concluded_blockjob($vmid, $job, $info)
		    if $info && $info->{status} eq 'concluded';
	    };
	    log_warn($@) if $@; # only warn and proceed with canceling other jobs

	    if (defined($jobs->{$job}->{cancel}) && !defined($info)) {
		print "$job: Done.\n";
		delete $jobs->{$job};
	    }
	}

	last if scalar(keys %$jobs) == 0;

	sleep 1;
    }
}

# Callers should version guard this (only available with a binary >= QEMU 8.2)
sub qemu_drive_mirror_switch_to_active_mode {
    my ($vmid, $jobs) = @_;

    my $switching = {};

    for my $job (sort keys $jobs->%*) {
	print "$job: switching to actively synced mode\n";

	eval {
	    mon_cmd(
		$vmid,
		"block-job-change",
		id => $job,
		type => 'mirror',
		'copy-mode' => 'write-blocking',
	    );
	    $switching->{$job} = 1;
	};
	die "could not switch mirror job $job to active mode - $@\n" if $@;
    }

    while (1) {
	my $stats = mon_cmd($vmid, "query-block-jobs");

	my $running_jobs = {};
	$running_jobs->{$_->{device}} = $_ for $stats->@*;

	for my $job (sort keys $switching->%*) {
	    die "$job: vanished while switching to active mode\n" if !$running_jobs->{$job};

	    my $info = $running_jobs->{$job};
	    if ($info->{status} eq 'concluded') {
		qemu_handle_concluded_blockjob($vmid, $job, $info);
		# The 'concluded' state should occur here if and only if the job failed, so the
		# 'die' below should be unreachable, but play it safe.
		die "$job: expected job to have failed, but no error was set\n";
	    }

	    if ($info->{'actively-synced'}) {
		print "$job: successfully switched to actively synced mode\n";
		delete $switching->{$job};
	    }
	}

	last if scalar(keys $switching->%*) == 0;

	sleep 1;
    }
}

# Check for bug #4525: drive-mirror will open the target drive with the same aio setting as the
# source, but some storages have problems with io_uring, sometimes even leading to crashes.
my sub clone_disk_check_io_uring {
    my ($src_drive, $storecfg, $src_storeid, $dst_storeid, $use_drive_mirror) = @_;

    return if !$use_drive_mirror;

    # Don't complain when not changing storage.
    # Assume if it works for the source, it'll work for the target too.
    return if $src_storeid eq $dst_storeid;

    my $src_scfg = PVE::Storage::storage_config($storecfg, $src_storeid);
    my $dst_scfg = PVE::Storage::storage_config($storecfg, $dst_storeid);

    my $cache_direct = drive_uses_cache_direct($src_drive);

    my $src_uses_io_uring;
    if ($src_drive->{aio}) {
	$src_uses_io_uring = $src_drive->{aio} eq 'io_uring';
    } else {
	$src_uses_io_uring = storage_allows_io_uring_default($src_scfg, $cache_direct);
    }

    die "target storage is known to cause issues with aio=io_uring (used by current drive)\n"
	if $src_uses_io_uring && !storage_allows_io_uring_default($dst_scfg, $cache_direct);
}

sub clone_disk {
    my ($storecfg, $source, $dest, $full, $newvollist, $jobs, $completion, $qga, $bwlimit) = @_;

    my ($vmid, $running) = $source->@{qw(vmid running)};
    my ($src_drivename, $drive, $snapname) = $source->@{qw(drivename drive snapname)};

    my ($newvmid, $dst_drivename, $efisize) = $dest->@{qw(vmid drivename efisize)};
    my ($storage, $format) = $dest->@{qw(storage format)};

    my $unused = defined($src_drivename) && $src_drivename =~ /^unused/;
    my $use_drive_mirror = $full && $running && $src_drivename && !$snapname && !$unused;

    if ($src_drivename && $dst_drivename && $src_drivename ne $dst_drivename) {
	die "cloning from/to EFI disk requires EFI disk\n"
	    if $src_drivename eq 'efidisk0' || $dst_drivename eq 'efidisk0';
	die "cloning from/to TPM state requires TPM state\n"
	    if $src_drivename eq 'tpmstate0' || $dst_drivename eq 'tpmstate0';

	# This would lead to two device nodes in QEMU pointing to the same backing image!
	die "cannot change drive name when cloning disk from/to the same VM\n"
	    if $use_drive_mirror && $vmid == $newvmid;
    }

    die "cannot move TPM state while VM is running\n"
	if $use_drive_mirror && $src_drivename eq 'tpmstate0';

    my $newvolid;

    print "create " . ($full ? 'full' : 'linked') . " clone of drive ";
    print "$src_drivename " if $src_drivename;
    print "($drive->{file})\n";

    if (!$full) {
	    my $conf = PVE::QemuConfig->load_config($vmid);
		# When vm is pxvditemplate. We can force use linkclone.
		if ($conf->{pxvditemplate}){
            $newvolid = PVE::Storage::vdisk_clone_pxvirt($storecfg,  $drive->{file}, $newvmid, $snapname);
        } else {
            $newvolid = PVE::Storage::vdisk_clone($storecfg,  $drive->{file}, $newvmid, $snapname);
        }
	push @$newvollist, $newvolid;
    } else {
	my ($src_storeid) = PVE::Storage::parse_volume_id($drive->{file});
	my $storeid = $storage || $src_storeid;

	my $dst_format = resolve_dst_disk_format($storecfg, $storeid, $drive->{file}, $format);

	my $name = undef;
	my $size = undef;
	if (drive_is_cloudinit($drive)) {
	    $name = "vm-$newvmid-cloudinit";
	    my $scfg = PVE::Storage::storage_config($storecfg, $storeid);
	    if ($scfg->{path}) {
		$name .= ".$dst_format";
	    }
	    $snapname = undef;
	    $size = PVE::QemuServer::Cloudinit::CLOUDINIT_DISK_SIZE;
	} elsif ($dst_drivename eq 'efidisk0') {
	    $size = $efisize or die "internal error - need to specify EFI disk size\n";
	} elsif ($dst_drivename eq 'tpmstate0') {
	    $dst_format = 'raw';
	    $size = PVE::QemuServer::Drive::TPMSTATE_DISK_SIZE;
	} else {
	    clone_disk_check_io_uring($drive, $storecfg, $src_storeid, $storeid, $use_drive_mirror);

	    $size = PVE::Storage::volume_size_info($storecfg, $drive->{file}, 10);
	}
	$newvolid = PVE::Storage::vdisk_alloc(
	    $storecfg, $storeid, $newvmid, $dst_format, $name, ($size/1024)
	);
	push @$newvollist, $newvolid;

	PVE::Storage::activate_volumes($storecfg, [$newvolid]);

	if (drive_is_cloudinit($drive)) {
	    # when cloning multiple disks (e.g. during clone_vm) it might be the last disk
	    # if this is the case, we have to complete any block-jobs still there from
	    # previous drive-mirrors
	    if (($completion && $completion eq 'complete') && (scalar(keys %$jobs) > 0)) {
		qemu_drive_mirror_monitor($vmid, $newvmid, $jobs, $completion, $qga);
	    }
	    goto no_data_clone;
	}

	my $sparseinit = PVE::Storage::volume_has_feature($storecfg, 'sparseinit', $newvolid);
	if ($use_drive_mirror) {
	    qemu_drive_mirror($vmid, $src_drivename, $newvolid, $newvmid, $sparseinit, $jobs,
	        $completion, $qga, $bwlimit);
	} else {
	    if ($dst_drivename eq 'efidisk0') {
		# the relevant data on the efidisk may be smaller than the source
		# e.g. on RBD/ZFS, so we use dd to copy only the amount
		# that is given by the OVMF_VARS.fd
		my $src_path = PVE::Storage::path($storecfg, $drive->{file}, $snapname);
		my $dst_path = PVE::Storage::path($storecfg, $newvolid);

		my $src_format = (PVE::Storage::parse_volname($storecfg, $drive->{file}))[6];

		# better for Ceph if block size is not too small, see bug #3324
		my $bs = 1024*1024;

		my $cmd = ['qemu-img', 'dd', '-n', '-f', $src_format, '-O', $dst_format];

		if ($src_format eq 'qcow2' && $snapname) {
		    die "cannot clone qcow2 EFI disk snapshot - requires QEMU >= 6.2\n"
			if !min_version(kvm_user_version(), 6, 2);
		    push $cmd->@*, '-l', $snapname;
		}
		push $cmd->@*, "bs=$bs", "osize=$size", "if=$src_path", "of=$dst_path";
		run_command($cmd);
	    } else {
		my $opts = {
		    bwlimit => $bwlimit,
		    'is-zero-initialized' => $sparseinit,
		    snapname => $snapname,
		};
		qemu_img_convert($drive->{file}, $newvolid, $size, $opts);
	    }
	}
    }

no_data_clone:
    my $size = eval { PVE::Storage::volume_size_info($storecfg, $newvolid, 10) };

    my $disk = dclone($drive);
    delete $disk->{format};
    $disk->{file} = $newvolid;
    $disk->{size} = $size if defined($size) && !$unused;

    return $disk;
}

sub get_running_qemu_version {
    my ($vmid) = @_;
    my $res = mon_cmd($vmid, "query-version");
    return "$res->{qemu}->{major}.$res->{qemu}->{minor}";
}

sub qemu_use_old_bios_files {
    my ($machine_type) = @_;

    return if !$machine_type;

    my $use_old_bios_files = undef;

    if ($machine_type =~ m/^(\S+)\.pxe$/) {
        $machine_type = $1;
        $use_old_bios_files = 1;
    } else {
	my $version = extract_version($machine_type, kvm_user_version());
        # Note: kvm version < 2.4 use non-efi pxe files, and have problems when we
        # load new efi bios files on migration. So this hack is required to allow
        # live migration from qemu-2.2 to qemu-2.4, which is sometimes used when
        # updrading from proxmox-ve-3.X to proxmox-ve 4.0
	$use_old_bios_files = !min_version($version, 2, 4);
    }

    return ($use_old_bios_files, $machine_type);
}

sub get_efivars_size {
    my ($conf, $efidisk) = @_;

    my $arch = PVE::QemuServer::Helpers::get_vm_arch($conf);
    $efidisk //= $conf->{efidisk0} ? parse_drive('efidisk0', $conf->{efidisk0}) : undef;
    my $smm = PVE::QemuServer::Machine::machine_type_is_q35($conf);
    my $amd_sev_type = get_amd_sev_type($conf);
    my (undef, $ovmf_vars) = get_ovmf_files($arch, $efidisk, $smm, $amd_sev_type);
    return -s $ovmf_vars;
}

sub update_efidisk_size {
    my ($conf) = @_;

    return if !defined($conf->{efidisk0});

    my $disk = PVE::QemuServer::parse_drive('efidisk0', $conf->{efidisk0});
    $disk->{size} = get_efivars_size($conf);
    $conf->{efidisk0} = print_drive($disk);

    return;
}

sub update_tpmstate_size {
    my ($conf) = @_;

    my $disk = PVE::QemuServer::parse_drive('tpmstate0', $conf->{tpmstate0});
    $disk->{size} = PVE::QemuServer::Drive::TPMSTATE_DISK_SIZE;
    $conf->{tpmstate0} = print_drive($disk);
}

sub create_efidisk($$$$$$$$) {
    my ($storecfg, $storeid, $vmid, $fmt, $arch, $efidisk, $smm, $amd_sev_type) = @_;

    my (undef, $ovmf_vars) = get_ovmf_files($arch, $efidisk, $smm, $amd_sev_type);

    my $vars_size_b = -s $ovmf_vars;
    my $vars_size = PVE::Tools::convert_size($vars_size_b, 'b' => 'kb');
    my $volid = PVE::Storage::vdisk_alloc($storecfg, $storeid, $vmid, $fmt, undef, $vars_size);
    PVE::Storage::activate_volumes($storecfg, [$volid]);

    qemu_img_convert($ovmf_vars, $volid, $vars_size_b);
    my $size = PVE::Storage::volume_size_info($storecfg, $volid, 3);

    return ($volid, $size/1024);
}

sub vm_iothreads_list {
    my ($vmid) = @_;

    my $res = mon_cmd($vmid, 'query-iothreads');

    my $iothreads = {};
    foreach my $iothread (@$res) {
	$iothreads->{ $iothread->{id} } = $iothread->{"thread-id"};
    }

    return $iothreads;
}

sub scsihw_infos {
    my ($conf, $drive) = @_;

    my $maxdev = 0;

    if (!$conf->{scsihw} || ($conf->{scsihw} =~ m/^lsi/)) {
        $maxdev = 7;
    } elsif ($conf->{scsihw} && ($conf->{scsihw} eq 'virtio-scsi-single')) {
        $maxdev = 1;
    } else {
        $maxdev = 256;
    }

    my $controller = int($drive->{index} / $maxdev);
    my $controller_prefix = ($conf->{scsihw} && $conf->{scsihw} eq 'virtio-scsi-single')
	? "virtioscsi"
	: "scsihw";

    return ($maxdev, $controller, $controller_prefix);
}

sub resolve_dst_disk_format {
    my ($storecfg, $storeid, $src_volid, $format) = @_;

    my ($defFormat, $validFormats) = PVE::Storage::storage_default_format($storecfg, $storeid);

    if (!$format) {
	# if no target format is specified, use the source disk format as hint
	if ($src_volid) {
	    my $scfg = PVE::Storage::storage_config($storecfg, $storeid);
	    $format = checked_volume_format($storecfg, $src_volid);
	} else {
	    return $defFormat;
	}
    }

    # test if requested format is supported - else use default
    my $supported = grep { $_ eq $format } @$validFormats;
    $format = $defFormat if !$supported;
    return $format;
}

# NOTE: if this logic changes, please update docs & possibly gui logic
sub find_vmstate_storage {
    my ($conf, $storecfg) = @_;

    # first, return storage from conf if set
    return $conf->{vmstatestorage} if $conf->{vmstatestorage};

    my ($target, $shared, $local);

    foreach_storage_used_by_vm($conf, sub {
	my ($sid) = @_;
	my $scfg = PVE::Storage::storage_config($storecfg, $sid);
	my $dst = $scfg->{shared} ? \$shared : \$local;
	$$dst = $sid if !$$dst || $scfg->{path}; # prefer file based storage
    });

    # second, use shared storage where VM has at least one disk
    # third, use local storage where VM has at least one disk
    # fall back to local storage
    $target = $shared // $local // 'local';

    return $target;
}

sub generate_uuid {
    my ($uuid, $uuid_str);
    UUID::generate($uuid);
    UUID::unparse($uuid, $uuid_str);
    return $uuid_str;
}

sub generate_smbios1_uuid {
    return "uuid=".generate_uuid();
}

sub create_reboot_request {
    my ($vmid) = @_;
    open(my $fh, '>', "/run/qemu-server/$vmid.reboot")
	or die "failed to create reboot trigger file: $!\n";
    close($fh);
}

sub clear_reboot_request {
    my ($vmid) = @_;
    my $path = "/run/qemu-server/$vmid.reboot";
    my $res = 0;

    $res = unlink($path);
    die "could not remove reboot request for $vmid: $!"
	if !$res && $! != POSIX::ENOENT;

    return $res;
}

sub bootorder_from_legacy {
    my ($conf, $bootcfg) = @_;

    my $boot = $bootcfg->{legacy} || $boot_fmt->{legacy}->{default};
    my $bootindex_hash = {};
    my $i = 1;
    foreach my $o (split(//, $boot)) {
	$bootindex_hash->{$o} = $i*100;
	$i++;
    }

    my $bootorder = {};

    PVE::QemuConfig->foreach_volume($conf, sub {
	my ($ds, $drive) = @_;

	if (drive_is_cdrom ($drive, 1)) {
	    if ($bootindex_hash->{d}) {
		$bootorder->{$ds} = $bootindex_hash->{d};
		$bootindex_hash->{d} += 1;
	    }
	} elsif ($bootindex_hash->{c}) {
	    $bootorder->{$ds} = $bootindex_hash->{c}
		if $conf->{bootdisk} && $conf->{bootdisk} eq $ds;
	    $bootindex_hash->{c} += 1;
	}
    });

    if ($bootindex_hash->{n}) {
	for (my $i = 0; $i < $MAX_NETS; $i++) {
	    my $netname = "net$i";
	    next if !$conf->{$netname};
	    $bootorder->{$netname} = $bootindex_hash->{n};
	    $bootindex_hash->{n} += 1;
	}
    }

    return $bootorder;
}

# Generate default device list for 'boot: order=' property. Matches legacy
# default boot order, but with explicit device names. This is important, since
# the fallback for when neither 'order' nor the old format is specified relies
# on 'bootorder_from_legacy' above, and it would be confusing if this diverges.
sub get_default_bootdevices {
    my ($conf) = @_;

    my @ret = ();

    # harddisk
    my $first = PVE::QemuServer::Drive::resolve_first_disk($conf, 0);
    push @ret, $first if $first;

    # cdrom
    $first = PVE::QemuServer::Drive::resolve_first_disk($conf, 1);
    push @ret, $first if $first;

    # network
    for (my $i = 0; $i < $MAX_NETS; $i++) {
	my $netname = "net$i";
	next if !$conf->{$netname};
	push @ret, $netname;
	last;
    }

    return \@ret;
}

sub device_bootorder {
    my ($conf) = @_;

    return bootorder_from_legacy($conf) if !defined($conf->{boot});

    my $boot = parse_property_string($boot_fmt, $conf->{boot});

    my $bootorder = {};
    if (!defined($boot) || $boot->{legacy}) {
	$bootorder = bootorder_from_legacy($conf, $boot);
    } elsif ($boot->{order}) {
	my $i = 100; # start at 100 to allow user to insert devices before us with -args
	for my $dev (PVE::Tools::split_list($boot->{order})) {
	    $bootorder->{$dev} = $i++;
	}
    }

    return $bootorder;
}

sub register_qmeventd_handle {
    my ($vmid) = @_;

    my $fh;
    my $peer = "/var/run/qmeventd.sock";
    my $count = 0;

    for (;;) {
	$count++;
	$fh = IO::Socket::UNIX->new(Peer => $peer, Blocking => 0, Timeout => 1);
	last if $fh;
	if ($! != EINTR && $! != EAGAIN) {
	    die "unable to connect to qmeventd socket (vmid: $vmid) - $!\n";
	}
	if ($count > 4) {
	    die "unable to connect to qmeventd socket (vmid: $vmid) - timeout "
	      . "after $count retries\n";
	}
	usleep(25000);
    }

    # send handshake to mark VM as backing up
    print $fh to_json({vzdump => {vmid => "$vmid"}});

    # return handle to be closed later when inhibit is no longer required
    return $fh;
}

# bash completion helper

sub complete_backup_archives {
    my ($cmdname, $pname, $cvalue) = @_;

    my $cfg = PVE::Storage::config();

    my $storeid;

    if ($cvalue =~ m/^([^:]+):/) {
	$storeid = $1;
    }

    my $data = PVE::Storage::template_list($cfg, $storeid, 'backup');

    my $res = [];
    foreach my $id (keys %$data) {
	foreach my $item (@{$data->{$id}}) {
	    next if ($item->{subtype} // '') ne 'qemu';
	    push @$res, $item->{volid} if defined($item->{volid});
	}
    }

    return $res;
}

my $complete_vmid_full = sub {
    my ($running) = @_;

    my $idlist = vmstatus();

    my $res = [];

    foreach my $id (keys %$idlist) {
	my $d = $idlist->{$id};
	if (defined($running)) {
	    next if $d->{template};
	    next if $running && $d->{status} ne 'running';
	    next if !$running && $d->{status} eq 'running';
	}
	push @$res, $id;

    }
    return $res;
};

sub complete_vmid {
    return &$complete_vmid_full();
}

sub complete_vmid_stopped {
    return &$complete_vmid_full(0);
}

sub complete_vmid_running {
    return &$complete_vmid_full(1);
}

sub complete_storage {

    my $cfg = PVE::Storage::config();
    my $ids = $cfg->{ids};

    my $res = [];
    foreach my $sid (keys %$ids) {
	next if !PVE::Storage::storage_check_enabled($cfg, $sid, undef, 1);
	next if !$ids->{$sid}->{content}->{images};
	push @$res, $sid;
    }

    return $res;
}

sub complete_migration_storage {
    my ($cmd, $param, $current_value, $all_args) = @_;

    my $targetnode = @$all_args[1];

    my $cfg = PVE::Storage::config();
    my $ids = $cfg->{ids};

    my $res = [];
    foreach my $sid (keys %$ids) {
	next if !PVE::Storage::storage_check_enabled($cfg, $sid, $targetnode, 1);
	next if !$ids->{$sid}->{content}->{images};
	push @$res, $sid;
    }

    return $res;
}

sub vm_is_paused {
    my ($vmid, $include_suspended) = @_;
    my $qmpstatus = eval {
	PVE::QemuConfig::assert_config_exists_on_node($vmid);
	mon_cmd($vmid, "query-status");
    };
    warn "$@\n" if $@;
    return $qmpstatus && (
	$qmpstatus->{status} eq "paused" ||
	$qmpstatus->{status} eq "prelaunch" ||
	($include_suspended && $qmpstatus->{status} eq "suspended")
    );
}

sub check_volume_storage_type {
    my ($storecfg, $vol) = @_;

    my ($storeid, $volname) = PVE::Storage::parse_volume_id($vol);
    my $scfg = PVE::Storage::storage_config($storecfg, $storeid);
    my ($vtype) = PVE::Storage::parse_volname($storecfg, $vol);

    die "storage '$storeid' does not support content-type '$vtype'\n"
	if !$scfg->{content}->{$vtype};

    return 1;
}

sub add_nets_bridge_fdb {
    my ($conf, $vmid) = @_;

    for my $opt (keys %$conf) {
	next if $opt !~ m/^net(\d+)$/;
	my $iface = "tap${vmid}i$1";
	# NOTE: expect setups with learning off to *not* use auto-random-generation of MAC on start
	my $net = parse_net($conf->{$opt}, 1) or next;

	my $mac = $net->{macaddr};
	if (!$mac) {
	    log_warn("MAC learning disabled, but vNIC '$iface' has no static MAC to add to forwarding DB!")
		if !file_read_firstline("/sys/class/net/$iface/brport/learning");
	    next;
	}

	my $bridge = $net->{bridge};
	if (!$bridge) {
	    log_warn("Interface '$iface' not attached to any bridge.");
	    next;
	}
	if ($have_sdn) {
	    PVE::Network::SDN::Zones::add_bridge_fdb($iface, $mac, $bridge);
	} elsif (-d "/sys/class/net/$bridge/bridge") { # avoid fdb management with OVS for now
	    PVE::Network::add_bridge_fdb($iface, $mac);
	}
    }
}

sub del_nets_bridge_fdb {
    my ($conf, $vmid) = @_;

    for my $opt (keys %$conf) {
	next if $opt !~ m/^net(\d+)$/;
	my $iface = "tap${vmid}i$1";

	my $net = parse_net($conf->{$opt}) or next;
	my $mac = $net->{macaddr} or next;

	my $bridge = $net->{bridge};
	if ($have_sdn) {
	    PVE::Network::SDN::Zones::del_bridge_fdb($iface, $mac, $bridge);
	} elsif (-d "/sys/class/net/$bridge/bridge") { # avoid fdb management with OVS for now
	    PVE::Network::del_bridge_fdb($iface, $mac);
	}
    }
}

sub create_ifaces_ipams_ips {
    my ($conf, $vmid) = @_;

    return if !$have_sdn;

    foreach my $opt (keys %$conf) {
        if ($opt =~ m/^net(\d+)$/) {
            my $value = $conf->{$opt};
            my $net = PVE::QemuServer::parse_net($value);
            eval { PVE::Network::SDN::Vnets::add_next_free_cidr($net->{bridge}, $conf->{name}, $net->{macaddr}, $vmid, undef, 1) };
            warn $@ if $@;
        }
    }
}

sub generate_vm_uuid {
    my ($vmid, $index) = @_;
    return sprintf("%08d-0000-0000-0000-%012d", $index, $vmid);
}

sub delete_ifaces_ipams_ips {
    my ($conf, $vmid) = @_;

    return if !$have_sdn;

    foreach my $opt (keys %$conf) {
	if ($opt =~ m/^net(\d+)$/) {
	    my $net = PVE::QemuServer::parse_net($conf->{$opt});
	    eval { PVE::Network::SDN::Vnets::del_ips_from_mac($net->{bridge}, $net->{macaddr}, $conf->{name}) };
	    warn $@ if $@;
	}
    }
}
sub get_drive_path {
    my ($drive) = @_;
    my $cfg = PVE::Storage::config();
    my $path = PVE::Storage::path($cfg, $drive);

    if (-e $path) {
        return $path;
    } else {
        die "Custom file not found at $path\n";
    }
}


1;<|MERGE_RESOLUTION|>--- conflicted
+++ resolved
@@ -3360,9 +3360,6 @@
 	or die "no OVMF images known for architecture '$arch'\n";
 
     my $type = 'default';
-<<<<<<< HEAD
-	if (defined($efidisk->{efitype}) && $efidisk->{efitype} eq '4m') {
-=======
     if ($arch eq 'x86_64') {
 	if ($amd_sev_type && $amd_sev_type eq 'snp') {
 	    $type = "4m-snp";
@@ -3372,7 +3369,6 @@
 	} elsif ($amd_sev_type) {
 	    $type = "4m-sev";
 	} elsif (defined($efidisk->{efitype}) && $efidisk->{efitype} eq '4m') {
->>>>>>> a411016f
 	    $type = $smm ? "4m" : "4m-no-smm";
 	    $type .= '-ms' if $efidisk->{'pre-enrolled-keys'};
 	} else {
