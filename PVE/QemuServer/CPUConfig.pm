--- conflicted
+++ resolved
@@ -528,14 +528,7 @@
 sub get_cpu_options {
     my ($conf, $arch, $kvm, $kvm_off, $machine_version, $winversion, $gpu_passthrough) = @_;
 
-<<<<<<< HEAD
-    my $cputype = $kvm ? "kvm64" : "qemu64";
-    if ($arch eq 'aarch64') {
-	$cputype = 'host';
-    }
-=======
     my $cputype = get_default_cpu_type($arch, $kvm);
->>>>>>> 7299e185
 
     my $cpu = {};
     my $custom_cpu;
@@ -740,7 +733,10 @@
     my ($arch, $kvm) = @_;
 
     my $cputype = $kvm ? 'kvm64' : 'qemu64';
-    $cputype = 'cortex-a57' if $arch eq 'aarch64';
+    $cputype = 'host' if $arch eq 'aarch64';
+    $cputype = 'host' if $arch eq 'arm';
+    $cputype = 'rv64' if $arch eq 'riscv64';
+    $cputype = 'la464-loongarch-cpu' if $arch eq 'loongarch64';
 
     return $cputype;
 }
