package PVE::QemuServer::CPUConfig;

use strict;
use warnings;

use JSON;

use PVE::JSONSchema;
use PVE::Cluster qw(cfs_register_file cfs_read_file);
use PVE::Tools qw(run_command get_host_arch);
use PVE::QemuServer::Helpers qw(min_version);

use base qw(PVE::SectionConfig Exporter);

our @EXPORT_OK = qw(
print_cpu_device
get_cpu_options
get_cpu_bitness
is_native_arch
get_amd_sev_object
<<<<<<< HEAD
get_default_cpu_type
=======
get_amd_sev_type
>>>>>>> a411016f
);

# under certain race-conditions, this module might be loaded before pve-cluster
# has started completely, so ensure we don't prevent the FUSE mount with our dir
if (PVE::Cluster::check_cfs_is_mounted(1)) {
    mkdir "/etc/pve/virtual-guest";
}

my $default_filename = "virtual-guest/cpu-models.conf";
cfs_register_file(
    $default_filename,
    sub { PVE::QemuServer::CPUConfig->parse_config(@_); },
    sub { PVE::QemuServer::CPUConfig->write_config(@_); },
);

sub load_custom_model_conf {
    return cfs_read_file($default_filename);
}

#builtin models : reported-model is mandatory
my $builtin_models = {
    'x86-64-v2' => {
	'reported-model' => 'qemu64',
	flags => "+popcnt;+pni;+sse4.1;+sse4.2;+ssse3",
    },
    'x86-64-v2-AES' => {
	'reported-model' => 'qemu64',
	flags => "+aes;+popcnt;+pni;+sse4.1;+sse4.2;+ssse3",
    },
    'x86-64-v3' => {
	'reported-model' => 'qemu64',
	flags => "+aes;+popcnt;+pni;+sse4.1;+sse4.2;+ssse3;+avx;+avx2;+bmi1;+bmi2;+f16c;+fma;+abm;+movbe;+xsave",
    },
    'x86-64-v4' => {
	'reported-model' => 'qemu64',
	flags => "+aes;+popcnt;+pni;+sse4.1;+sse4.2;+ssse3;+avx;+avx2;+bmi1;+bmi2;+f16c;+fma;+abm;+movbe;+xsave;+avx512f;+avx512bw;+avx512cd;+avx512dq;+avx512vl",
    },
};

my $depreacated_cpu_map = {
    # there never was such a client CPU, so map it to the server one for backward compat
    'Icelake-Client' => 'Icelake-Server',
    'Icelake-Client-noTSX' => 'Icelake-Server-noTSX',
};

my $cputypes_32bit = {
    '486' => 1,
    'pentium' => 1,
    'pentium2' => 1,
    'pentium3' => 1,
    'coreduo' => 1,
    'athlon' => 1,
    'kvm32' => 1,
    'qemu32' => 1,
};

my $cpu_vendor_list = {
    # Intel CPUs
    486 => 'GenuineIntel',
    pentium => 'GenuineIntel',
    pentium2 => 'GenuineIntel',
    pentium3 => 'GenuineIntel',
    coreduo => 'GenuineIntel',
    core2duo => 'GenuineIntel',
    Conroe => 'GenuineIntel',
    Penryn => 'GenuineIntel',
    Nehalem => 'GenuineIntel',
    'Nehalem-IBRS' => 'GenuineIntel',
    Westmere => 'GenuineIntel',
    'Westmere-IBRS' => 'GenuineIntel',
    SandyBridge => 'GenuineIntel',
    'SandyBridge-IBRS' => 'GenuineIntel',
    IvyBridge => 'GenuineIntel',
    'IvyBridge-IBRS' => 'GenuineIntel',
    Haswell => 'GenuineIntel',
    'Haswell-IBRS' => 'GenuineIntel',
    'Haswell-noTSX' => 'GenuineIntel',
    'Haswell-noTSX-IBRS' => 'GenuineIntel',
    Broadwell => 'GenuineIntel',
    'Broadwell-IBRS' => 'GenuineIntel',
    'Broadwell-noTSX' => 'GenuineIntel',
    'Broadwell-noTSX-IBRS' => 'GenuineIntel',
    'Skylake-Client' => 'GenuineIntel',
    'Skylake-Client-IBRS' => 'GenuineIntel',
    'Skylake-Client-noTSX-IBRS' => 'GenuineIntel',
    'Skylake-Client-v4' => 'GenuineIntel',
    'Skylake-Server' => 'GenuineIntel',
    'Skylake-Server-IBRS' => 'GenuineIntel',
    'Skylake-Server-noTSX-IBRS' => 'GenuineIntel',
    'Skylake-Server-v4' => 'GenuineIntel',
    'Skylake-Server-v5' => 'GenuineIntel',
    'Cascadelake-Server' => 'GenuineIntel',
    'Cascadelake-Server-v2' => 'GenuineIntel',
    'Cascadelake-Server-noTSX' => 'GenuineIntel',
    'Cascadelake-Server-v4' => 'GenuineIntel',
    'Cascadelake-Server-v5' => 'GenuineIntel',
    'Cooperlake' => 'GenuineIntel',
    'Cooperlake-v2' => 'GenuineIntel',
    KnightsMill => 'GenuineIntel',
    'Icelake-Client' => 'GenuineIntel', # depreacated, removed with QEMU 7.1
    'Icelake-Client-noTSX' => 'GenuineIntel', # depreacated, removed with QEMU 7.1
    'Icelake-Server' => 'GenuineIntel',
    'Icelake-Server-noTSX' => 'GenuineIntel',
    'Icelake-Server-v3' => 'GenuineIntel',
    'Icelake-Server-v4' => 'GenuineIntel',
    'Icelake-Server-v5' => 'GenuineIntel',
    'Icelake-Server-v6' => 'GenuineIntel',
    'SapphireRapids' => 'GenuineIntel',
    'SapphireRapids-v2' => 'GenuineIntel',
    'GraniteRapids' => 'GenuineIntel',

    # AMD CPUs
    athlon => 'AuthenticAMD',
    phenom => 'AuthenticAMD',
    Opteron_G1 => 'AuthenticAMD',
    Opteron_G2 => 'AuthenticAMD',
    Opteron_G3 => 'AuthenticAMD',
    Opteron_G4 => 'AuthenticAMD',
    Opteron_G5 => 'AuthenticAMD',
    EPYC => 'AuthenticAMD',
    'EPYC-IBPB' => 'AuthenticAMD',
    'EPYC-v3' => 'AuthenticAMD',
    'EPYC-v4' => 'AuthenticAMD',
    'EPYC-Rome' => 'AuthenticAMD',
    'EPYC-Rome-v2' => 'AuthenticAMD',
    'EPYC-Rome-v3' => 'AuthenticAMD',
    'EPYC-Rome-v4' => 'AuthenticAMD',
    'EPYC-Milan' => 'AuthenticAMD',
    'EPYC-Milan-v2' => 'AuthenticAMD',
    'EPYC-Genoa' => 'AuthenticAMD',


    # Arm
    'cortex-a35' => 'ARM',
    'cortex-a53' => 'ARM',
    'cortex-a55' => 'ARM',
    'cortex-a57' => 'ARM',
    'cortex-a72' => 'ARM',
    'cortex-a76' => 'ARM',
    'neoverse-n1' => 'ARM',
    'neoverse-n2' => 'ARM',
    'neoverse-v1' => 'ARM',
    'Kunpeng-920' => 'ARM',

    # LoongArch
    'la464_loongarch_cpu' => 'LoongARCH',
    'la464' => 'LoongARCH',
    'la132' => 'LoongARCH',

    # RISCV
    'rv64' => 'RISCV', 
    'power10' => 'POWER',
    'power9' => 'POWER',
    'power8' => 'POWER',
    'power11' => 'POWER',

    # generic types, use vendor from host node
    host => 'default',
    kvm32 => 'default',
    kvm64 => 'default',
    qemu32 => 'default',
    qemu64 => 'default',
    max => 'default',

};

my @supported_cpu_flags = (
    'pcid',
    'spec-ctrl',
    'ibpb',
    'ssbd',
    'virt-ssbd',
    'amd-ssbd',
    'amd-no-ssb',
    'pdpe1gb',
    'md-clear',
    'hv-tlbflush',
    'hv-evmcs',
    'aes'
);
my $cpu_flag_supported_re = qr/([+-])(@{[join('|', @supported_cpu_flags)]})/;
my $cpu_flag_any_re = qr/([+-])([a-zA-Z0-9\-_\.]+)/;

our $qemu_cmdline_cpu_re = qr/^((?>[+-]?[\w\-\._=]+,?)+)$/;

my $cpu_fmt = {
    cputype => {
	description => "Emulated CPU type. Can be default or custom name (custom model names must be prefixed with 'custom-').",
	type => 'string',
	format_description => 'string',
	default => 'kvm64',
	default_key => 1,
	optional => 1,
    },
    'reported-model' => {
	description => "CPU model and vendor to report to the guest. Must be a QEMU/KVM supported model."
	    ." Only valid for custom CPU model definitions, default models will always report themselves to the guest OS.",
	type => 'string',
	enum => [ sort { lc("$a") cmp lc("$b") } keys %$cpu_vendor_list ],
	default => 'kvm64',
	optional => 1,
    },
    hidden => {
	description => "Do not identify as a KVM virtual machine.",
	type => 'boolean',
	optional => 1,
	default => 0
    },
    'hv-vendor-id' => {
	type => 'string',
	pattern => qr/[a-zA-Z0-9]{1,12}/,
	format_description => 'vendor-id',
	description => 'The Hyper-V vendor ID. Some drivers or programs inside Windows guests need a specific ID.',
	optional => 1,
    },
    flags => {
	description => "List of additional CPU flags separated by ';'. Use '+FLAG' to enable,"
	    ." '-FLAG' to disable a flag. Custom CPU models can specify any flag supported by"
	    ." QEMU/KVM, VM-specific flags must be from the following set for security reasons: "
	    . join(', ', @supported_cpu_flags),
	format_description => '+FLAG[;-FLAG...]',
	type => 'string',
	pattern => qr/$cpu_flag_any_re(;$cpu_flag_any_re)*/,
	optional => 1,
    },
    'phys-bits' => {
	type => 'string',
	format => 'pve-phys-bits',
	format_description => '8-64|host',
	description => "The physical memory address bits that are reported to the guest OS. Should"
	    ." be smaller or equal to the host's. Set to 'host' to use value from host CPU, but"
	    ." note that doing so will break live migration to CPUs with other values.",
	optional => 1,
    },
};

my $sev_fmt = {
    type => {
	description => "Enable standard SEV with type='std' or enable"
	    ." experimental SEV-ES with the 'es' option or enable"
	    ." experimental SEV-SNP with the 'snp' option.",
	type => 'string',
	default_key => 1,
	format_description => "sev-type",
	enum => ['std', 'es', 'snp'],
	maxLength => 3,
    },
    'no-debug' => {
	description => "Sets policy bit to disallow debugging of guest",
	type => 'boolean',
	default => 0,
	optional => 1,
    },
    'no-key-sharing' => {
	description => "Sets policy bit to disallow key sharing with other guests (Ignored for SEV-SNP)",
	type => 'boolean',
	default => 0,
	optional => 1,
    },
    'allow-smt' => {
	description => "Sets policy bit to allow Simultaneous Multi Threading (SMT) (Ignored unless for SEV-SNP)",
	type => 'boolean',
	default => 1,
	optional => 1,
    },
    "kernel-hashes" => {
	description => "Add kernel hashes to guest firmware for measured linux kernel launch",
	type => 'boolean',
	default => 0,
	optional => 1,
    },
};
PVE::JSONSchema::register_format('pve-qemu-sev-fmt', $sev_fmt);

PVE::JSONSchema::register_format('pve-phys-bits', \&parse_phys_bits);
sub parse_phys_bits {
    my ($str, $noerr) = @_;

    my $err_msg = "value must be an integer between 8 and 64 or 'host'\n";

    if ($str !~ m/^(host|\d{1,2})$/) {
	die $err_msg if !$noerr;
	return;
    }

    if ($str =~ m/^\d+$/ && (int($str) < 8 || int($str) > 64)) {
	die $err_msg if !$noerr;
	return;
    }

    return $str;
}

# $cpu_fmt describes both the CPU config passed as part of a VM config, as well
# as the definition of a custom CPU model. There are some slight differences
# though, which we catch in the custom validation functions below.
PVE::JSONSchema::register_format('pve-cpu-conf', $cpu_fmt, \&validate_cpu_conf);
sub validate_cpu_conf {
    my ($cpu) = @_;
    # required, but can't be forced in schema since it's encoded in section header for custom models
    die "CPU is missing cputype\n" if !$cpu->{cputype};
    return $cpu;
}
PVE::JSONSchema::register_format('pve-vm-cpu-conf', $cpu_fmt, \&validate_vm_cpu_conf);
sub validate_vm_cpu_conf {
    my ($cpu) = @_;

    validate_cpu_conf($cpu);

    my $cputype = $cpu->{cputype};

    # a VM-specific config is only valid if the cputype exists
    if (is_custom_model($cputype)) {
	# dies on unknown model
	get_custom_model($cputype);
    } else {
	die "Built-in cputype '$cputype' is not defined (missing 'custom-' prefix?)\n"
	    if !defined($cpu_vendor_list->{$cputype}) && !defined($builtin_models->{$cputype});
    }

    # in a VM-specific config, certain properties are limited/forbidden

    die "VM-specific CPU flags must be a subset of: @{[join(', ', @supported_cpu_flags)]}\n"
	if ($cpu->{flags} && $cpu->{flags} !~ m/^$cpu_flag_supported_re(;$cpu_flag_supported_re)*$/);

    die "Property 'reported-model' not allowed in VM-specific CPU config.\n"
	if defined($cpu->{'reported-model'});

    return $cpu;
}

# Section config settings
my $defaultData = {
    # shallow copy, since SectionConfig modifies propertyList internally
    propertyList => { %$cpu_fmt },
};

sub private {
    return $defaultData;
}

sub options {
    return { %$cpu_fmt };
}

sub type {
    return 'cpu-model';
}

sub parse_section_header {
    my ($class, $line) = @_;

    my ($type, $sectionId, $errmsg, $config) =
	$class->SUPER::parse_section_header($line);

    return if !$type;
    return ($type, $sectionId, $errmsg, {
	# name is given by section header, and we can always prepend 'custom-'
	# since we're reading the custom CPU file
	cputype => "custom-$sectionId",
    });
}

sub write_config {
    my ($class, $filename, $cfg) = @_;

    mkdir "/etc/pve/virtual-guest";

    for my $model (keys %{$cfg->{ids}}) {
	my $model_conf = $cfg->{ids}->{$model};

	die "internal error: tried saving built-in CPU model (or missing prefix): $model_conf->{cputype}\n"
	    if !is_custom_model($model_conf->{cputype});

	die "internal error: tried saving custom cpumodel with cputype (ignoring prefix: $model_conf->{cputype}) not equal to \$cfg->ids entry ($model)\n"
	    if "custom-$model" ne $model_conf->{cputype};

	# saved in section header
	delete $model_conf->{cputype};
    }

    $class->SUPER::write_config($filename, $cfg);
}

sub add_cpu_json_properties {
    my ($prop) = @_;

    foreach my $opt (keys %$cpu_fmt) {
	$prop->{$opt} = $cpu_fmt->{$opt};
    }

    return $prop;
}

sub get_cpu_models {
    my ($include_custom) = @_;

    my $models = [];

    for my $default_model (keys %{$cpu_vendor_list}) {
	push @$models, {
	    name => $default_model,
	    custom => 0,
	    vendor => $cpu_vendor_list->{$default_model},
	};
    }

    for my $model (keys %{$builtin_models}) {
	my $reported_model = $builtin_models->{$model}->{'reported-model'};
	my $vendor = $cpu_vendor_list->{$reported_model};
	push @$models, {
	    name => $model,
	    custom => 0,
	    vendor => $vendor,
	};
    }

    return $models if !$include_custom;

    my $conf = load_custom_model_conf();
    for my $custom_model (keys %{$conf->{ids}}) {
	my $reported_model = $conf->{ids}->{$custom_model}->{'reported-model'};
	$reported_model //= $cpu_fmt->{'reported-model'}->{default};
	my $vendor = $cpu_vendor_list->{$reported_model};
	push @$models, {
	    name => "custom-$custom_model",
	    custom => 1,
	    vendor => $vendor,
	};
    }

    return $models;
}

sub is_custom_model {
    my ($cputype) = @_;
    return $cputype =~ m/^custom-/;
}

# Use this to get a single model in the format described by $cpu_fmt.
# Allows names with and without custom- prefix.
sub get_custom_model {
    my ($name, $noerr) = @_;

    $name =~ s/^custom-//;
    my $conf = load_custom_model_conf();

    my $entry = $conf->{ids}->{$name};
    if (!defined($entry)) {
	die "Custom cputype '$name' not found\n" if !$noerr;
	return;
    }

    my $model = {};
    for my $property (keys %$cpu_fmt) {
	if (my $value = $entry->{$property}) {
	    $model->{$property} = $value;
	}
    }

    return $model;
}

# Print a QEMU device node for a given VM configuration for hotplugging CPUs
sub print_cpu_device {
    my ($conf, $arch, $id) = @_;

    # FIXME: hot plugging other architectures like our unofficial aarch64 support?
    die "Hotplug of non x86_64 CPU not yet supported" if $arch ne 'x86_64';

    my $kvm = $conf->{kvm} // is_native_arch($arch);
    my $cpu = get_default_cpu_type('x86_64', $kvm);
    if (my $cputype = $conf->{cpu}) {
	my $cpuconf = PVE::JSONSchema::parse_property_string('pve-vm-cpu-conf', $cputype)
	    or die "Cannot parse cpu description: $cputype\n";
	$cpu = $cpuconf->{cputype};

	if (my $model = $builtin_models->{$cpu}) {
	    $cpu = $model->{'reported-model'};
	} elsif (is_custom_model($cputype)) {
	    my $custom_cpu = get_custom_model($cpu);

	    $cpu = $custom_cpu->{'reported-model'} // $cpu_fmt->{'reported-model'}->{default};
	}
	if (my $replacement_type = $depreacated_cpu_map->{$cpu}) {
	    $cpu = $replacement_type;
	}
    }

    my $cores = $conf->{cores} || 1;

    my $current_core = ($id - 1) % $cores;
    my $current_socket = int(($id - 1 - $current_core)/$cores);

    return "$cpu-x86_64-cpu,id=cpu$id,socket-id=$current_socket,core-id=$current_core,thread-id=0";
}

# Resolves multiple arrays of hashes representing CPU flags with metadata to a
# single string in QEMU "-cpu" compatible format. Later arrays have higher
# priority.
#
# Hashes take the following format:
# {
#     aes => {
#         op => "+", # defaults to "" if undefined
#         reason => "to support AES acceleration", # for override warnings
#         value => "" # needed for kvm=off (value: off) etc...
#     },
#     ...
# }
sub resolve_cpu_flags {
    my $flags = {};

    for my $hash (@_) {
	for my $flag_name (keys %$hash) {
	    my $flag = $hash->{$flag_name};
	    my $old_flag = $flags->{$flag_name};

	    $flag->{op} //= "";
	    $flag->{reason} //= "unknown origin";

	    if ($old_flag) {
		my $value_changed = (defined($flag->{value}) != defined($old_flag->{value})) ||
				    (defined($flag->{value}) && $flag->{value} ne $old_flag->{value});

		if ($old_flag->{op} eq $flag->{op} && !$value_changed) {
		    $flags->{$flag_name}->{reason} .= " & $flag->{reason}";
		    next;
		}

		my $old = print_cpuflag_hash($flag_name, $flags->{$flag_name});
		my $new = print_cpuflag_hash($flag_name, $flag);
		warn "warning: CPU flag/setting $new overwrites $old\n";
	    }

	    $flags->{$flag_name} = $flag;
	}
    }

    my $flag_str = '';
    # sort for command line stability
    for my $flag_name (sort keys %$flags) {
	$flag_str .= ',';
	$flag_str .= $flags->{$flag_name}->{op};
	$flag_str .= $flag_name;
	$flag_str .= "=$flags->{$flag_name}->{value}"
	    if $flags->{$flag_name}->{value};
    }

    return $flag_str;
}

sub print_cpuflag_hash {
    my ($flag_name, $flag) = @_;
    my $formatted = "'$flag->{op}$flag_name";
    $formatted .= "=$flag->{value}" if defined($flag->{value});
    $formatted .= "'";
    $formatted .= " ($flag->{reason})" if defined($flag->{reason});
    return $formatted;
}

sub parse_cpuflag_list {
    my ($re, $reason, $flaglist) = @_;

    my $res = {};
    return $res if !$flaglist;

    foreach my $flag (split(";", $flaglist)) {
	if ($flag =~ m/^$re$/) {
	    $res->{$2} = { op => $1, reason => $reason };
	}
    }

    return $res;
}

# Calculate QEMU's '-cpu' argument from a given VM configuration
sub get_cpu_options {
    my ($conf, $arch, $kvm, $kvm_off, $machine_version, $winversion, $gpu_passthrough) = @_;

    my $cputype = get_default_cpu_type($arch, $kvm);

    my $cpu = {};
    my $custom_cpu;
    my $builtin_cpu;
    my $hv_vendor_id;
    if (my $cpu_prop_str = $conf->{cpu}) {
	$cpu = PVE::JSONSchema::parse_property_string('pve-vm-cpu-conf', $cpu_prop_str)
	    or die "Cannot parse cpu description: $cpu_prop_str\n";

	$cputype = $cpu->{cputype};

	if ( $cputype eq 'la464_loongarch_cpu' ) {
	    $cputype = 'la464';
	}

	if (my $model = $builtin_models->{$cputype}) {
	    $cputype = $model->{'reported-model'};
	    $builtin_cpu->{flags} = $model->{'flags'};
	} elsif (is_custom_model($cputype)) {
	    $custom_cpu = get_custom_model($cputype);

	    $cputype = $custom_cpu->{'reported-model'} // $cpu_fmt->{'reported-model'}->{default};
	    $kvm_off = $custom_cpu->{hidden} if defined($custom_cpu->{hidden});
	    $hv_vendor_id = $custom_cpu->{'hv-vendor-id'};
	}

	if (my $replacement_type = $depreacated_cpu_map->{$cputype}) {
	    $cputype = $replacement_type;
	}

	# VM-specific settings override custom CPU config
	$kvm_off = $cpu->{hidden} if defined($cpu->{hidden});
	$hv_vendor_id = $cpu->{'hv-vendor-id'} if defined($cpu->{'hv-vendor-id'});
    }

    my $pve_flags = get_pve_cpu_flags($conf, $kvm, $cputype, $arch, $machine_version);

    my $hv_flags = $kvm
	? get_hyperv_enlightenments(
	    $winversion,
	    $machine_version,
	    $conf->{bios},
	    $gpu_passthrough,
	    $hv_vendor_id,
	)
	: undef;

    my $builtin_cputype_flags = parse_cpuflag_list(
	$cpu_flag_any_re, "set by builtin CPU model", $builtin_cpu->{flags});

    my $custom_cputype_flags = parse_cpuflag_list(
	$cpu_flag_any_re, "set by custom CPU model", $custom_cpu->{flags});

    my $vm_flags = parse_cpuflag_list(
	$cpu_flag_supported_re, "manually set for VM", $cpu->{flags});

    my $pve_forced_flags = {};
    $pve_forced_flags->{'enforce'} = {
	reason => "error if requested CPU settings not available",
    } if $cputype ne 'host' && $kvm && $arch eq 'x86_64';
    $pve_forced_flags->{'kvm'} = {
	value => "off",
	reason => "hide KVM virtualization from guest",
    } if $kvm_off;

    # $cputype is the "reported-model" for custom types, so we can just look up
    # the vendor in the default list
    my $cpu_vendor = $cpu_vendor_list->{$cputype} if $arch eq 'x86_64';
    if ($cpu_vendor) {
	    $pve_forced_flags->{'vendor'} = {
        value => $cpu_vendor,
    } if $cpu_vendor ne 'default';
    } 
    my $cpu_str = $cputype;

    # will be resolved in parameter order
    $cpu_str .= resolve_cpu_flags(
	$pve_flags, $hv_flags, $builtin_cputype_flags, $custom_cputype_flags, $vm_flags, $pve_forced_flags);

    my $phys_bits = '';
    foreach my $conf ($custom_cpu, $cpu) {
	next if !defined($conf);
	my $conf_val = $conf->{'phys-bits'};
	next if !$conf_val;
	if ($conf_val eq 'host') {
	    $phys_bits = ",host-phys-bits=true";
	} else {
	    $phys_bits = ",phys-bits=$conf_val";
	}
    }
    $cpu_str .= $phys_bits;

    return ('-cpu', $cpu_str);
}

# Some hardcoded flags required by certain configurations
sub get_pve_cpu_flags {
    my ($conf, $kvm, $cputype, $arch, $machine_version) = @_;

    my $pve_flags = {};
    my $pve_msg = "set by PVE;";

    $pve_flags->{'lahf_lm'} = {
	op => '+',
	reason => "$pve_msg to support Windows 8.1+",
    } if $cputype eq 'kvm64' && $arch eq 'x86_64';

    $pve_flags->{'x2apic'} = {
	op => '-',
	reason => "$pve_msg incompatible with Solaris",
    } if $conf->{ostype} && $conf->{ostype} eq 'solaris';

    $pve_flags->{'sep'} = {
	op => '+',
	reason => "$pve_msg to support Windows 8+ and improve Windows XP+",
    } if $cputype eq 'kvm64' || $cputype eq 'kvm32';

    $pve_flags->{'rdtscp'} = {
	op => '-',
	reason => "$pve_msg broken on AMD Opteron",
    } if $cputype =~ m/^Opteron/;

    if (min_version($machine_version, 2, 3) && $kvm && $arch eq 'x86_64') {
	$pve_flags->{'kvm_pv_unhalt'} = {
	    op => '+',
	    reason => "$pve_msg to improve Linux guest spinlock performance",
	};
	$pve_flags->{'kvm_pv_eoi'} = {
	    op => '+',
	    reason => "$pve_msg to improve Linux guest interrupt performance",
	};
    }

    return $pve_flags;
}

sub get_hyperv_enlightenments {
    my ($winversion, $machine_version, $bios, $gpu_passthrough, $hv_vendor_id) = @_;

    return if $winversion < 6;
    return if $bios && $bios eq 'ovmf' && $winversion < 8;

    my $flags = {};
    my $default_reason = "automatic Hyper-V enlightenment for Windows";
    my $flagfn = sub {
	my ($flag, $value, $reason) = @_;
	$flags->{$flag} = {
	    reason => $reason // $default_reason,
	    value => $value,
	}
    };

    my $hv_vendor_set = defined($hv_vendor_id);
    if ($gpu_passthrough || $hv_vendor_set) {
	$hv_vendor_id //= 'proxmox';
	$flagfn->('hv_vendor_id', $hv_vendor_id, $hv_vendor_set ?
	    "custom hv_vendor_id set" : "NVIDIA workaround for GPU passthrough");
    }

    if (min_version($machine_version, 2, 3)) {
	$flagfn->('hv_spinlocks', '0x1fff');
	$flagfn->('hv_vapic');
	$flagfn->('hv_time');
    } else {
	$flagfn->('hv_spinlocks', '0xffff');
    }

    if (min_version($machine_version, 2, 6)) {
	$flagfn->('hv_reset');
	$flagfn->('hv_vpindex');
	$flagfn->('hv_runtime');
    }

    if ($winversion >= 7) {
	my $win7_reason = $default_reason . " 7 and higher";
	$flagfn->('hv_relaxed', undef, $win7_reason);

	if (min_version($machine_version, 2, 12)) {
	    $flagfn->('hv_synic', undef, $win7_reason);
	    $flagfn->('hv_stimer', undef, $win7_reason);
	}

	if (min_version($machine_version, 3, 1)) {
	    $flagfn->('hv_ipi', undef, $win7_reason);
	}
    }

    return $flags;
}

sub get_cpu_from_running_vm {
    my ($pid) = @_;

    my $cmdline = PVE::QemuServer::Helpers::parse_cmdline($pid);
    die "could not read commandline of running machine\n"
	if !$cmdline->{cpu}->{value};

    # sanitize and untaint value
    $cmdline->{cpu}->{value} =~ $qemu_cmdline_cpu_re;
    return $1;
}

sub get_default_cpu_type {
    my ($arch, $kvm) = @_;

    # if !kvm ,cpu will set to max for all arch
    my %cpu_map = (
        'x86_64'      => $kvm ? 'kvm64' : 'qemu64',
        'aarch64'     => $kvm ? 'host' : 'max',
        'riscv64'     => $kvm ? 'rv64' : 'max',
        'loongarch64' => $kvm ? 'la464' : 'max',
        'ppc64' => $kvm ? 'power10' : 'power10',
        's390x' => $kvm ? 'max' : 'max',
    );

    return $cpu_map{$arch} // 'max';
}

sub is_native_arch($) {
    my ($arch) = @_;
    return get_host_arch() eq $arch;
}

sub get_cpu_bitness {
    my ($cpu_prop_str, $arch) = @_;

    $arch //= get_host_arch();

    my $cputype = get_default_cpu_type($arch, 0);

    if ($cpu_prop_str) {
	my $cpu = PVE::JSONSchema::parse_property_string('pve-vm-cpu-conf', $cpu_prop_str)
	    or die "Cannot parse cpu description: $cpu_prop_str\n";

	$cputype = $cpu->{cputype};

	if (my $model = $builtin_models->{$cputype}) {
	    $cputype = $model->{'reported-model'};
	} elsif (is_custom_model($cputype)) {
	    my $custom_cpu = get_custom_model($cputype);
	    $cputype = $custom_cpu->{'reported-model'} // $cpu_fmt->{'reported-model'}->{default};
	}
    }

    return $cputypes_32bit->{$cputype} ? 32 : 64 if $arch eq 'x86_64';
    if ($arch eq 'aarch64' || $arch eq 'loongarch64' || $arch eq 'riscv64' || $arch eq 'ppc64' || $arch eq 's390x') {
        return 64;
    }

    die "unsupported architecture '$arch'\n";
}

sub get_hw_capabilities {
    # Get reduced-phys-bits & cbitpos from host-hw-capabilities.json
    # TODO: Find better location than /run/qemu-server/
    my $filename = '/run/qemu-server/host-hw-capabilities.json';
    if (! -e $filename) {
	die "$filename does not exist. Please check the status of query-machine-capabilities: "
	    ."systemctl status query-machine-capabilities\n";
    }
    my $json_text = PVE::Tools::file_get_contents($filename);
    ($json_text) = $json_text =~ /(.*)/; # untaint json text
    my $hw_capabilities = eval { decode_json($json_text) };
    if (my $err = $@) {
	die $err;
    }
    return $hw_capabilities;
}

sub get_amd_sev_type {
    my ($conf) = @_;

    return undef if !$conf->{'amd-sev'};

    my $sev = PVE::JSONSchema::parse_property_string($sev_fmt, $conf->{'amd-sev'});

    return $sev->{type};
}

sub get_amd_sev_object {
    my ($amd_sev, $bios) = @_;

    my $amd_sev_conf = PVE::JSONSchema::parse_property_string($sev_fmt, $amd_sev);
    my $sev_hw_caps = get_hw_capabilities()->{'amd-sev'};

    if (!$sev_hw_caps->{'sev-support'}) {
	die "Your CPU does not support AMD SEV.\n";
    }
    if ($amd_sev_conf->{type} eq 'es' && !$sev_hw_caps->{'sev-support-es'}) {
	die "Your CPU does not support AMD SEV-ES.\n";
    }
    if ($amd_sev_conf->{type} eq 'snp' && !$sev_hw_caps->{'sev-support-snp'}) {
	die "Your CPU does not support AMD SEV-SNP.\n";
    }
    if (!$bios || $bios ne 'ovmf') {
	die "To use AMD SEV, you need to change the BIOS to OVMF.\n";
    }

    my $sev_mem_object = '';
    my $policy;
    if ($amd_sev_conf->{type} eq 'es' || $amd_sev_conf->{type} eq 'std') {
	$sev_mem_object .= 'sev-guest,id=sev0';
	$sev_mem_object .= ',cbitpos='.$sev_hw_caps->{cbitpos};
	$sev_mem_object .= ',reduced-phys-bits='.$sev_hw_caps->{'reduced-phys-bits'};

	# guest policy bit calculation as described here:
	# https://documentation.suse.com/sles/15-SP5/html/SLES-amd-sev/article-amd-sev.html#table-guestpolicy
	$policy = 0;
	$policy |= 1 << 0 if $amd_sev_conf->{'no-debug'};
	$policy |= 1 << 1 if $amd_sev_conf->{'no-key-sharing'};
	$policy |= 1 << 2 if $amd_sev_conf->{type} eq 'es';
	# disable migration with bit 3 nosend to prevent amd-sev-migration-attack
	$policy |= 1 << 3;
    } elsif ($amd_sev_conf->{type} eq 'snp') {
	$sev_mem_object .= 'sev-snp-guest,id=sev0';
	$sev_mem_object .= ',cbitpos='.$sev_hw_caps->{cbitpos};
	$sev_mem_object .= ',reduced-phys-bits='.$sev_hw_caps->{'reduced-phys-bits'};

	# guest policy bit calculation as described in chapter 4.3:
	# https://www.amd.com/system/files/TechDocs/56860.pdf
	# Reserved bit must be one
	$policy = 1 << 17;
	$policy |= 1 << 16 if !defined($amd_sev_conf->{'allow-smt'}) || $amd_sev_conf->{'allow-smt'};
	$policy |= 1 << 19 if !$amd_sev_conf->{'no-debug'};
    }


    $sev_mem_object .= ',policy='.sprintf("%#x", $policy);
    $sev_mem_object .= ',kernel-hashes=on' if ($amd_sev_conf->{'kernel-hashes'});
    return $sev_mem_object;
}

__PACKAGE__->register();
__PACKAGE__->init();

1;<|MERGE_RESOLUTION|>--- conflicted
+++ resolved
@@ -18,11 +18,8 @@
 get_cpu_bitness
 is_native_arch
 get_amd_sev_object
-<<<<<<< HEAD
 get_default_cpu_type
-=======
 get_amd_sev_type
->>>>>>> a411016f
 );
 
 # under certain race-conditions, this module might be loaded before pve-cluster
