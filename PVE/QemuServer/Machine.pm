package PVE::QemuServer::Machine;

use strict;
use warnings;

use PVE::QemuServer::Helpers;
use PVE::QemuServer::MetaInfo;
use PVE::QemuServer::Monitor;
use PVE::JSONSchema qw(get_standard_option parse_property_string print_property_string);
use PVE::Tools qw(get_host_arch);


# The PVE machine versions allow rolling out (incompatibel) changes to the hardware layout and/or
# the QEMU command of a VM without requiring a newer QEMU upstream machine version.
#
# To use this find the newest available QEMU machine version, add and entry in this hash if it does
# not already exists and then bump the higherst version, or introduce a new one starting at 1, as
# the upstream version is counted as having a PVE revision of 0.
# Additionally you must describe in short what the basic changes done with such a new PVE machine
# revision in the respective subhash, use the full version including the pve one as key there.
#
# NOTE: Do not overuse this. one or two changes per upstream machine can be fine, if needed. But
# most of the time it's better to batch more together and if there is no time pressure then wait a
# few weeks/months until the next QEMU machine revision is ready. As it will get confusing otherwise
# and we lazily use some simple ascii sort when processing these, so more than 10 per entry require
# changes but should be avoided in the first place.
# TODO: add basic test to ensure the keys are correct and there's a change entry for each version.
our $PVE_MACHINE_VERSION = {
    '4.1' => {
	highest => 2,
	revisions => {
	    '+pve1' => 'Introduction of pveX versioning, no changes.',
	    '+pve2' => 'Increases the number of SCSI drives supported.',
	},
    },
    '9.2' => {
	highest => 1,
	revisions => {
	    '+pve1' => 'Disables S3/S4 power states by default.',
	},
    },
};

my $machine_fmt = {
    type => {
	default_key => 1,
	description => "Specifies the QEMU machine type.",
	type => 'string',
	pattern => '(pc|pc(-i440fx)?-\d+(\.\d+)+(\+pve\d+)?(\.pxe)?|q35|pc-q35-\d+(\.\d+)+(\+pve\d+)?(\.pxe)?|(virt|s390-ccw-virtio|pseries)(?:-\d+(\.\d+)+)?(\+pve\d+)?)',
	maxLength => 40,
	format_description => 'machine type',
	optional => 1,
    },
    viommu => {
	type => 'string',
	description => "Enable and set guest vIOMMU variant (Intel vIOMMU needs q35 to be set as"
	    ." machine type).",
	enum => ['intel', 'virtio'],
	optional => 1,
    },
    'enable-s3' => {
	type => 'boolean',
	description => "Enables S3 power state. Defaults to false beginning with machine types 9.2+pve1, true before.",
	optional => 1,
    },
    'enable-s4' => {
	type => 'boolean',
	description => "Enables S4 power state. Defaults to false beginning with machine types 9.2+pve1, true before.",
	optional => 1,
    },
};

PVE::JSONSchema::register_format('pve-qemu-machine-fmt', $machine_fmt);

PVE::JSONSchema::register_standard_option('pve-qemu-machine', {
    description => "Specify the QEMU machine.",
    type => 'string',
    optional => 1,
    format => PVE::JSONSchema::get_format('pve-qemu-machine-fmt'),
});

sub parse_machine {
    my ($value) = @_;

    return if !$value;

    my $res = parse_property_string($machine_fmt, $value);
    return $res;
}

sub print_machine {
    my ($machine_conf) = @_;
    return print_property_string($machine_conf, $machine_fmt);
}

my $default_machines = {
    x86_64 => 'pc',
    aarch64 => 'virt',
    riscv64 => 'virt',
    loongarch64 => 'virt',
    ppc64 => 'pseries',
    s390x => 's390-ccw-virtio',
};

sub default_machine_for_arch {
    my ($arch) = @_;

    my $machine = $default_machines->{$arch} or die "unsupported architecture '$arch'\n";
    return $machine;
}

sub assert_valid_machine_property {
    my ($machine_conf) = @_;
    my $q35 = $machine_conf->{type} && ($machine_conf->{type} =~ m/q35/) ? 1 : 0;
    if ($machine_conf->{viommu} && $machine_conf->{viommu} eq "intel" && !$q35) {
	die "to use Intel vIOMMU please set the machine type to q35\n";
    }
}

sub machine_type_is_q35 {
    my ($conf) = @_;

    my $machine_conf = parse_machine($conf->{machine});
    return $machine_conf->{type} && ($machine_conf->{type} =~ m/q35/) ? 1 : 0;
}

# In list context, also returns whether the current machine is deprecated or not.
sub current_from_query_machines {
    my ($machines) = @_;

    my ($current, $default);
    for my $machine ($machines->@*) {
	$default = $machine->{name} if $machine->{'is-default'};

	if ($machine->{'is-current'}) {
	    $current = $machine->{name};
	    # pve-version only exists for the current machine
	    $current .= "+$machine->{'pve-version'}" if $machine->{'pve-version'};
	    return wantarray ? ($current, $machine->{deprecated} ? 1 : 0) : $current;
	}
    }

    # fallback to the default machine if current is not supported by qemu - assume never deprecated
    my $fallback = $default || 'pc';
    return wantarray ? ($fallback, 0) : $fallback;
}

# This only works if VM is running.
# In list context, also returns whether the current machine is deprecated or not.
sub get_current_qemu_machine {
    my ($vmid) = @_;

    my $res = PVE::QemuServer::Monitor::mon_cmd($vmid, 'query-machines');

    return current_from_query_machines($res);
}

# returns a string with major.minor+pve<VERSION>, patch version-part is ignored
# as it's seldom resembling a real QEMU machine type, so it would be '0' 99% of
# the time anyway.. This explicitly separates pveversion from the machine.
sub extract_version {
    my ($machine_type, $kvmversion) = @_;

    if (defined($machine_type) && $machine_type =~
	m/^(?:pc(?:-i440fx|-q35)?|virt)-(\d+)\.(\d+)(?:\.(\d+))?(\+pve\d+)?(?:\.pxe)?/)
    {
	my $versionstr = "$1.$2";
	$versionstr .= $4 if $4;
	return $versionstr;
    } elsif (defined($kvmversion)) {
	if ($kvmversion =~ m/^(\d+)\.(\d+)/) {
	    my $pvever = get_pve_version($kvmversion);
	    return "$1.$2+pve$pvever";
	}
    }

    return;
}

sub is_machine_version_at_least {
    my ($machine_type, $major, $minor, $pve) = @_;

    return PVE::QemuServer::Helpers::min_version(
	extract_version($machine_type), $major, $minor, $pve);
}

sub get_machine_pve_revisions {
    my ($machine_version_str) = @_;

    if ($machine_version_str =~ m/^(\d+\.\d+)/) {
	return $PVE_MACHINE_VERSION->{$1};
    }

    die "internal error: cannot get pve version for invalid string '$machine_version_str'";
}

sub get_pve_version {
    my ($verstr) = @_;

    if (my $pve_machine = get_machine_pve_revisions($verstr)) {
	return $pve_machine->{highest} || die "internal error - machine version '$verstr' missing 'highest'";
    }

    return 0;
}

sub can_run_pve_machine_version {
    my ($machine_version, $kvmversion) = @_;

    $machine_version =~ m/^(\d+)\.(\d+)(?:\+pve(\d+))?(?:\.pxe)?$/;
    my $major = $1;
    my $minor = $2;
    my $pvever = $3;

    $kvmversion =~ m/(\d+)\.(\d+)/;
    return 0 if PVE::QemuServer::Helpers::version_cmp($1, $major, $2, $minor) < 0;

    # if $pvever is missing or 0, we definitely support it as long as we didn't
    # fail the QEMU version check above
    return 1 if !$pvever;

    my $max_supported = get_pve_version("$major.$minor");
    return 1 if $max_supported >= $pvever;

    return 0;
}

sub qemu_machine_pxe {
    my ($vmid, $conf) = @_;

    my $machine =  get_current_qemu_machine($vmid);

    my $machine_conf = parse_machine($conf->{machine});
    if ($machine_conf->{type} && $machine_conf->{type} =~ m/\.pxe$/) {
	$machine .= '.pxe';
    }

    return $machine;
}

sub get_installed_machine_version {
    my ($kvmversion) = @_;
    $kvmversion = PVE::QemuServer::Helpers::kvm_user_version() if !defined($kvmversion);
    $kvmversion =~ m/^(\d+\.\d+)/;
    return $1;
}

sub windows_get_pinned_machine_version {
    my ($machine, $base_version, $kvmversion) = @_;

    my $pin_version = $base_version;
    if (!defined($base_version) || !can_run_pve_machine_version($base_version, $kvmversion)) {
	$pin_version = get_installed_machine_version($kvmversion);
	# pin to the current pveX version to make use of most current features if > 0
	my $pvever = get_pve_version($pin_version);
	if ($pvever > 0) {
	    $pin_version .= "+pve$pvever";
	}
    }
    if (!$machine || $machine eq 'pc') {
	$machine = "pc-i440fx-$pin_version";
    } elsif ($machine eq 'q35') {
	$machine = "pc-q35-$pin_version";
    } elsif ($machine eq 'virt') {
	$machine = "virt-$pin_version";
    } else {
	warn "unknown machine type '$machine', not touching that!\n";
    }

    return $machine;
}

sub get_vm_machine {
    my ($conf, $forcemachine, $arch) = @_;

    my $machine_conf = parse_machine($conf->{machine});
    my $machine = $forcemachine || $machine_conf->{type};

    if (!$machine || $machine =~ m/^(?:pc|q35|virt)$/) {
	my $kvmversion = PVE::QemuServer::Helpers::kvm_user_version();
	# we must pin Windows VMs without a specific version and no meta info about creation QEMU to
	# 5.1, as 5.2 fixed a bug in ACPI layout which confuses windows quite a bit and may result
	# in various regressions..
	# see: https://lists.gnu.org/archive/html/qemu-devel/2021-02/msg08484.html
	# Starting from QEMU 9.1, pin to the creation version instead. Support for 5.1 is expected
	# to drop with QEMU 11.1 and it would still be good to handle Windows VMs that do not have
	# an explicit machine version for whatever reason.
	if (PVE::QemuServer::Helpers::windows_version($conf->{ostype})) {
	    my $base_version = '5.1';
	    # TODO PVE 10 - die early if there is a Windows VM both without explicit machine version
	    # and without meta info.
	    if (my $meta = PVE::QemuServer::MetaInfo::parse_meta_info($conf->{meta})) {
		if (PVE::QemuServer::Helpers::min_version($meta->{'creation-qemu'}, 9, 1)) {
		    # need only major.minor
		    ($base_version) = ($meta->{'creation-qemu'} =~ m/^(\d+.\d+)/);
		}
	    }
	    $machine = windows_get_pinned_machine_version($machine, $base_version, $kvmversion);
	} else {
	    $arch //= 'x86_64';
	    $machine ||= default_machine_for_arch($arch);
	    my $pvever = get_pve_version($kvmversion);
	    $machine .= "+pve$pvever";
	}
<<<<<<< HEAD
	$arch //= get_host_arch();
	$machine ||= default_machine_for_arch($arch);
	my $pvever = get_pve_version($kvmversion);
	$machine .= "+pve$pvever";
=======
>>>>>>> a411016f
    }

    if ($machine !~ m/\+pve\d+?(?:\.pxe)?$/) {
	my $is_pxe = $machine =~ m/^(.*?)\.pxe$/;
	$machine = $1 if $is_pxe;

	# for version-pinned machines that do not include a pve-version (e.g.
	# pc-q35-4.1), we assume 0 to keep them stable in case we bump
	$machine .= '+pve0';

	$machine .= '.pxe' if $is_pxe;
    }

    return $machine;
}

sub check_and_pin_machine_string {
    my ($machine_string, $ostype) = @_;

    my $machine_conf = parse_machine($machine_string);
    my $machine = $machine_conf->{type};
    if (!$machine || $machine =~ m/^(?:pc|q35|virt)$/) {
	# always pin Windows' machine version on create, they get confused too easily
	if (PVE::QemuServer::Helpers::windows_version($ostype)) {
	    $machine_conf->{type} = windows_get_pinned_machine_version($machine);
	    print "pinning machine type to '$machine_conf->{type}' for Windows guest OS\n";
	}
    }

    assert_valid_machine_property($machine_conf);
    return print_machine($machine_conf);
}

# disable s3/s4 by default for 9.2+pve1 machine types
# returns an arrayref of cmdline options for qemu or undef
sub get_power_state_flags {
    my ($machine_conf, $version_guard) = @_;

    my $object = $machine_conf->{type} && ($machine_conf->{type} =~ m/q35/) ? "ICH9-LPC" : "PIIX4_PM";

    my $default = 1;
    if ($version_guard->(9, 2, 1)) {
	$default = 0;
    }

    my $s3 = $machine_conf->{'enable-s3'} // $default;
    my $s4 = $machine_conf->{'enable-s4'} // $default;

    my $options = [];

    # they're enabled by default in QEMU, so only add the flags to disable them
    if (!$s3) {
	push $options->@*, '-global', "${object}.disable_s3=1";
    }
    if (!$s4) {
	push $options->@*, '-global', "${object}.disable_s4=1";
    }

    if (scalar($options->@*)) {
	return $options;
    }

    return;
}

1;<|MERGE_RESOLUTION|>--- conflicted
+++ resolved
@@ -275,7 +275,6 @@
 
     my $machine_conf = parse_machine($conf->{machine});
     my $machine = $forcemachine || $machine_conf->{type};
-
     if (!$machine || $machine =~ m/^(?:pc|q35|virt)$/) {
 	my $kvmversion = PVE::QemuServer::Helpers::kvm_user_version();
 	# we must pin Windows VMs without a specific version and no meta info about creation QEMU to
@@ -296,19 +295,11 @@
 		}
 	    }
 	    $machine = windows_get_pinned_machine_version($machine, $base_version, $kvmversion);
-	} else {
-	    $arch //= 'x86_64';
-	    $machine ||= default_machine_for_arch($arch);
-	    my $pvever = get_pve_version($kvmversion);
-	    $machine .= "+pve$pvever";
-	}
-<<<<<<< HEAD
-	$arch //= get_host_arch();
+	}
+	$arch //= 'x86_64';
 	$machine ||= default_machine_for_arch($arch);
 	my $pvever = get_pve_version($kvmversion);
 	$machine .= "+pve$pvever";
-=======
->>>>>>> a411016f
     }
 
     if ($machine !~ m/\+pve\d+?(?:\.pxe)?$/) {
